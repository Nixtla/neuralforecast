{
  "files": [
    "README.md"
  ],
  "imageSize": 100,
  "commit": false,
  "contributors": [
    {
      "login": "FedericoGarza",
      "name": "fede",
      "avatar_url": "https://avatars.githubusercontent.com/u/10517170?v=4",
      "profile": "https://github.com/FedericoGarza",
      "contributions": [
        "code"
      ]
    },
    {
      "login": "gdevos010",
      "name": "Greg DeVos",
      "avatar_url": "https://avatars.githubusercontent.com/u/15316026?v=4",
      "profile": "https://github.com/gdevos010",
      "contributions": [
        "ideas"
      ]
    },
    {
<<<<<<< HEAD
      "login": "alejandroxag",
      "name": "Alejandro",
      "avatar_url": "https://avatars.githubusercontent.com/u/64334543?v=4",
      "profile": "https://github.com/alejandroxag",
      "contributions": [
        "code"
      ]
    }
=======
      "login": "cchallu",
      "name": "Cristian Challu",
      "avatar_url": "https://avatars.githubusercontent.com/u/31133398?v=4",
      "profile": "https://github.com/cchallu",
      "contributions": [
        "code"
      ],
    },
    {
      "login": "mergenthaler",
      "name": "mergenthaler",
      "avatar_url": "https://avatars.githubusercontent.com/u/4086186?v=4",
      "profile": "https://github.com/mergenthaler",
      "contributions": [
        "doc"
      ]
    },
    {
      "login": "kdgutier",
      "name": "Kin",
      "avatar_url": "https://avatars.githubusercontent.com/u/19935241?v=4",
      "profile": "https://github.com/kdgutier",
      "contributions": [
        "code",
        "bug",
        "data"
      ]
    },
    {
      "login": "jmoralez",
      "name": "José Morales",
      "avatar_url": "https://avatars.githubusercontent.com/u/8473587?v=4",
      "profile": "https://github.com/jmoralez",
      "contributions": [
        "code"
      ]
    },

>>>>>>> e3fdb324
  ],
  "contributorsPerLine": 7,
  "projectName": "neuralforecast",
  "projectOwner": "Nixtla",
  "repoType": "github",
  "repoHost": "https://github.com",
  "skipCi": true
}<|MERGE_RESOLUTION|>--- conflicted
+++ resolved
@@ -24,16 +24,6 @@
       ]
     },
     {
-<<<<<<< HEAD
-      "login": "alejandroxag",
-      "name": "Alejandro",
-      "avatar_url": "https://avatars.githubusercontent.com/u/64334543?v=4",
-      "profile": "https://github.com/alejandroxag",
-      "contributions": [
-        "code"
-      ]
-    }
-=======
       "login": "cchallu",
       "name": "Cristian Challu",
       "avatar_url": "https://avatars.githubusercontent.com/u/31133398?v=4",
@@ -71,8 +61,15 @@
         "code"
       ]
     },
-
->>>>>>> e3fdb324
+    {
+      "login": "alejandroxag",
+      "name": "Alejandro",
+      "avatar_url": "https://avatars.githubusercontent.com/u/64334543?v=4",
+      "profile": "https://github.com/alejandroxag",
+      "contributions": [
+        "code"
+      ]
+    }
   ],
   "contributorsPerLine": 7,
   "projectName": "neuralforecast",
