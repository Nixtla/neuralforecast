--- conflicted
+++ resolved
@@ -34,14 +34,10 @@
           python-version: ${{ matrix.python-version }}
 
       - name: Install pip requirements
-<<<<<<< HEAD
-        run: pip install ".[dev]"
-=======
         run: >
           pip install uv &&
           uv pip install --system -i https://download.pytorch.org/whl/cpu torch &&
           uv pip install --system "numpy<2" ".[dev]"
->>>>>>> 8245cfeb
 
       - name: Tests
         run: nbdev_test --do_print --timing --n_workers 0 --flags polars