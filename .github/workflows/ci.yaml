--- conflicted
+++ resolved
@@ -41,13 +41,8 @@
     strategy:
       fail-fast: false
       matrix:
-<<<<<<< HEAD
         os: [ubuntu-latest, macos-latest, windows-latest]
-        python-version: [3.8, 3.9, '3.10']
-=======
-        os: [ubuntu-latest, macos-latest]
-        python-version: [3.8, 3.9, '3.10', '3.11']
->>>>>>> bc8a5b81
+        python-version: [3.8, 3.9, '3.10', '3.11.']
     steps:
       - name: Clone repo
         uses: actions/checkout@v3
