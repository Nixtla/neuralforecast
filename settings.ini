--- conflicted
+++ resolved
@@ -15,15 +15,11 @@
 custom_sidebar = True
 license = apache2
 status = 2
-requirements = coreforecast>=0.0.6 fsspec numpy<2 pandas>=1.3.5 torch>=2.0.0,<=2.6.0 pytorch-lightning>=2.0.0 ray[tune]>=2.2.0 optuna utilsforecast>=0.2.3 scipy
+requirements = coreforecast>=0.0.6 fsspec numpy<2 pandas>=1.3.5 torch>=2.0.0,<=2.6.0 pytorch-lightning>=2.0.0 ray[tune]>=2.2.0 optuna utilsforecast>=0.2.3
 spark_requirements = fugue pyspark>=3.5
 aws_requirements = fsspec[s3]
-<<<<<<< HEAD
 dev_requirements = black fastcore<=1.7.29 gitpython hyperopt ipython<=8.32.0 matplotlib mlstm_kernels mypy nbdev==2.3.25 polars pre-commit pyarrow ruff s3fs transformers xlstm
-=======
-dev_requirements = black fastcore<=1.7.29 gitpython hyperopt ipython<=8.32.0 matplotlib mypy nbdev==2.3.25 polars pre-commit pyarrow ruff s3fs transformers jupyterlab numba ipykernel pip
 cuda_requirements = pytorch-cuda>=11.8
->>>>>>> 30e548fa
 nbs_path = nbs
 doc_path = _docs
 recursive = True
