--- conflicted
+++ resolved
@@ -79,11 +79,8 @@
         BiTCN(h=horizon, input_size=2 * horizon, loss=MAE(), dropout=0.0, max_steps=1000, val_check_steps=500),
         TiDE(h=horizon, input_size=2 * horizon, loss=MAE(), max_steps=1000, val_check_steps=500),
         DeepNPTS(h=horizon, input_size=2 * horizon, loss=MAE(), max_steps=1000, val_check_steps=500),
-<<<<<<< HEAD
+        NBEATS(h=horizon, input_size=2 * horizon, loss=IQLoss(), max_steps=2000, val_check_steps=500),
         KAN(h=horizon, input_size= 2 * horizon, loss=MAE(), max_steps=1000, val_check_steps=500)
-=======
-        NBEATS(h=horizon, input_size=2 * horizon, loss=IQLoss(), max_steps=2000, val_check_steps=500),
->>>>>>> 1e0dffc1
     ]
 
     # Models
