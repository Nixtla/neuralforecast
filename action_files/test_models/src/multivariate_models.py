import os
import time

import fire
import pandas as pd

from neuralforecast.core import NeuralForecast

from neuralforecast.models.softs import SOFTS
from neuralforecast.models.tsmixer import TSMixer
from neuralforecast.models.tsmixerx import TSMixerx
from neuralforecast.models.itransformer import iTransformer
# from neuralforecast.models.stemgnn import StemGNN
from neuralforecast.models.mlpmultivariate import MLPMultivariate
from neuralforecast.models.timemixer import TimeMixer

from neuralforecast.losses.pytorch import MAE

from src.data import get_data

os.environ['NIXTLA_ID_AS_COL'] = '1'


def main(dataset: str = 'multivariate', group: str = 'ETTm2') -> None:
    train, horizon, freq = get_data('data/', dataset, group)
    train['ds'] = pd.to_datetime(train['ds'])

    models = [
<<<<<<< HEAD
        SOFTS(h=horizon, n_series=7, input_size=2 * horizon, loss=MAE(), dropout=0.0, max_steps=1000, val_check_steps=500, windows_batch_size=64, inference_windows_batch_size=64),
        TSMixer(h=horizon, n_series=7, input_size=2 * horizon, loss=MAE(), dropout=0.0, max_steps=1000, val_check_steps=500, windows_batch_size=64, inference_windows_batch_size=64),
        TSMixerx(h=horizon, n_series=7, input_size=2*horizon, loss=MAE(), dropout=0.0, max_steps=1000, val_check_steps=500, windows_batch_size=64, inference_windows_batch_size=64),
        iTransformer(h=horizon, n_series=7, input_size=2 * horizon, loss=MAE(), dropout=0.0, max_steps=1000, val_check_steps=500, windows_batch_size=64, inference_windows_batch_size=64),
        # StemGNN(h=horizon, n_series=7, input_size=2*horizon, loss=MAE(), dropout_rate=0.0, max_steps=1000, val_check_steps=500, windows_batch_size=64, inference_windows_batch_size=64),
        MLPMultivariate(h=horizon, n_series=7, input_size=2*horizon, loss=MAE(), max_steps=1000, val_check_steps=500, windows_batch_size=64, inference_windows_batch_size=64),
        TimeMixer(h=horizon, n_series=7, input_size=2*horizon, loss=MAE(), dropout=0.0, max_steps=1000, val_check_steps=500, windows_batch_size=64, inference_windows_batch_size=64)
=======
        SOFTS(h=horizon, n_series=7, input_size=2 * horizon, loss=MAE(), dropout=0.0, max_steps=1000, val_check_steps=500),
        TSMixer(h=horizon, n_series=7, input_size=2 * horizon, loss=MAE(), dropout=0.0, max_steps=1000, val_check_steps=500),
        TSMixerx(h=horizon, n_series=7, input_size=2*horizon, loss=MAE(), dropout=0.0, max_steps=1000, val_check_steps=500),
        iTransformer(h=horizon, n_series=7, input_size=2 * horizon, loss=MAE(), dropout=0.0, max_steps=1000, val_check_steps=500),
        # StemGNN(h=horizon, n_series=7, input_size=2*horizon, loss=MAE(), dropout_rate=0.0, max_steps=1000, val_check_steps=500),
        MLPMultivariate(h=horizon, n_series=7, input_size=2*horizon, loss=MAE(), max_steps=1000, val_check_steps=500),
        TimeMixer(h=horizon, n_series=7, input_size=2*horizon, loss=MAE(), dropout=0.0, max_steps=1000, val_check_steps=500)
>>>>>>> 8d378c64
    ]

    # Models
    for model in models:
        model_name = type(model).__name__
        print(50*'-', model_name, 50*'-')
        start = time.time()
        fcst = NeuralForecast(models=[model], freq=freq)
        fcst.fit(train)
        forecasts = fcst.predict()
        end = time.time()
        print(end - start)

        forecasts.columns = ['unique_id', 'ds', model_name]
        forecasts.to_csv(f'data/{model_name}-forecasts-{dataset}-{group}.csv', index=False)
        time_df = pd.DataFrame({'time': [end - start], 'model': [model_name]})
        time_df.to_csv(f'data/{model_name}-time-{dataset}-{group}.csv', index=False)

if __name__ == '__main__':
    fire.Fire(main)<|MERGE_RESOLUTION|>--- conflicted
+++ resolved
@@ -10,7 +10,7 @@
 from neuralforecast.models.tsmixer import TSMixer
 from neuralforecast.models.tsmixerx import TSMixerx
 from neuralforecast.models.itransformer import iTransformer
-# from neuralforecast.models.stemgnn import StemGNN
+# # from neuralforecast.models.stemgnn import StemGNN
 from neuralforecast.models.mlpmultivariate import MLPMultivariate
 from neuralforecast.models.timemixer import TimeMixer
 
@@ -26,7 +26,6 @@
     train['ds'] = pd.to_datetime(train['ds'])
 
     models = [
-<<<<<<< HEAD
         SOFTS(h=horizon, n_series=7, input_size=2 * horizon, loss=MAE(), dropout=0.0, max_steps=1000, val_check_steps=500, windows_batch_size=64, inference_windows_batch_size=64),
         TSMixer(h=horizon, n_series=7, input_size=2 * horizon, loss=MAE(), dropout=0.0, max_steps=1000, val_check_steps=500, windows_batch_size=64, inference_windows_batch_size=64),
         TSMixerx(h=horizon, n_series=7, input_size=2*horizon, loss=MAE(), dropout=0.0, max_steps=1000, val_check_steps=500, windows_batch_size=64, inference_windows_batch_size=64),
@@ -34,15 +33,6 @@
         # StemGNN(h=horizon, n_series=7, input_size=2*horizon, loss=MAE(), dropout_rate=0.0, max_steps=1000, val_check_steps=500, windows_batch_size=64, inference_windows_batch_size=64),
         MLPMultivariate(h=horizon, n_series=7, input_size=2*horizon, loss=MAE(), max_steps=1000, val_check_steps=500, windows_batch_size=64, inference_windows_batch_size=64),
         TimeMixer(h=horizon, n_series=7, input_size=2*horizon, loss=MAE(), dropout=0.0, max_steps=1000, val_check_steps=500, windows_batch_size=64, inference_windows_batch_size=64)
-=======
-        SOFTS(h=horizon, n_series=7, input_size=2 * horizon, loss=MAE(), dropout=0.0, max_steps=1000, val_check_steps=500),
-        TSMixer(h=horizon, n_series=7, input_size=2 * horizon, loss=MAE(), dropout=0.0, max_steps=1000, val_check_steps=500),
-        TSMixerx(h=horizon, n_series=7, input_size=2*horizon, loss=MAE(), dropout=0.0, max_steps=1000, val_check_steps=500),
-        iTransformer(h=horizon, n_series=7, input_size=2 * horizon, loss=MAE(), dropout=0.0, max_steps=1000, val_check_steps=500),
-        # StemGNN(h=horizon, n_series=7, input_size=2*horizon, loss=MAE(), dropout_rate=0.0, max_steps=1000, val_check_steps=500),
-        MLPMultivariate(h=horizon, n_series=7, input_size=2*horizon, loss=MAE(), max_steps=1000, val_check_steps=500),
-        TimeMixer(h=horizon, n_series=7, input_size=2*horizon, loss=MAE(), dropout=0.0, max_steps=1000, val_check_steps=500)
->>>>>>> 8d378c64
     ]
 
     # Models
