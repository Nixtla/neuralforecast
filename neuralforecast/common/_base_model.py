
<<<<<<< HEAD
# %% auto 0
__all__ = ['DISTRIBUTION_LOSSES', 'MULTIQUANTILE_LOSSES', 'DistributedConfig', 'BaseModel']

# %% ../../nbs/common.base_model.ipynb 2
import math
=======


__all__ = ['DistributedConfig', 'BaseModel']


>>>>>>> fbb012c8
import inspect
import random
import warnings
from contextlib import contextmanager
from copy import deepcopy
from dataclasses import dataclass
from typing import Dict, List, Union

import fsspec
import numpy as np
import pytorch_lightning as pl
import torch
import torch.nn as nn
import torch.nn.functional as F
from pytorch_lightning.callbacks.early_stopping import EarlyStopping

import neuralforecast.losses.pytorch as losses
from neuralforecast.tsdataset import (
    BaseTimeSeriesDataset,
    TimeSeriesDataModule,
    _DistributedTimeSeriesDataModule,
)

from ..losses.pytorch import BasePointLoss, DistributionLoss
from ..utils import get_indexer_raise_missing
from ._scalers import TemporalNorm


<<<<<<< HEAD
DISTRIBUTION_LOSSES = (
    losses.DistributionLoss,
    losses.PMM,
    losses.GMM,
    losses.NBMM,
)
MULTIQUANTILE_LOSSES = (
    losses.MQLoss,
    losses.HuberMQLoss,
)

# %% ../../nbs/common.base_model.ipynb 3
=======
>>>>>>> fbb012c8
@dataclass
class DistributedConfig:
    partitions_path: str
    num_nodes: int
    devices: int


@contextmanager
def _disable_torch_init():
    """Context manager used to disable pytorch's weight initialization.

    This is especially useful when loading saved models, since when initializing
    a model the weights are also initialized following some method
    (e.g. kaiming uniform), and that time is wasted since we'll override them with
    the saved weights."""

    def noop(*args, **kwargs):
        return

    kaiming_uniform = nn.init.kaiming_uniform_
    kaiming_normal = nn.init.kaiming_normal_
    xavier_uniform = nn.init.xavier_uniform_
    xavier_normal = nn.init.xavier_normal_

    nn.init.kaiming_uniform_ = noop
    nn.init.kaiming_normal_ = noop
    nn.init.xavier_uniform_ = noop
    nn.init.xavier_normal_ = noop
    try:
        yield
    finally:
        nn.init.kaiming_uniform_ = kaiming_uniform
        nn.init.kaiming_normal_ = kaiming_normal
        nn.init.xavier_uniform_ = xavier_uniform
        nn.init.xavier_normal_ = xavier_normal


def tensor_to_numpy(tensor: torch.Tensor) -> np.ndarray:
    """Convert a tensor to numpy"""
    if tensor.dtype == torch.bfloat16:
        return tensor.float().numpy()

    return tensor.numpy()


class BaseModel(pl.LightningModule):
    EXOGENOUS_FUTR = True  # If the model can handle future exogenous variables
    EXOGENOUS_HIST = True  # If the model can handle historical exogenous variables
    EXOGENOUS_STAT = True  # If the model can handle static exogenous variables
    MULTIVARIATE = False  # If the model produces multivariate forecasts (True) or univariate (False)
    RECURRENT = (
        False  # If the model produces forecasts recursively (True) or direct (False)
    )

    def __init__(
        self,
        h: int,
        input_size: int,
        loss: Union[BasePointLoss, DistributionLoss, nn.Module],
        valid_loss: Union[BasePointLoss, DistributionLoss, nn.Module],
        learning_rate: float,
        max_steps: int,
        val_check_steps: int,
        batch_size: int,
        valid_batch_size: Union[int, None],
        windows_batch_size: int,
        inference_windows_batch_size: Union[int, None],
        start_padding_enabled: bool,
        training_data_availability_threshold: Union[float, List[float]] = 0.0,
        n_series: Union[int, None] = None,
        n_samples: Union[int, None] = 100,
        h_train: int = 1,
        inference_input_size: Union[int, None] = None,
        step_size: int = 1,
        num_lr_decays: int = 0,
        early_stop_patience_steps: int = -1,
        scaler_type: str = "identity",
        futr_exog_list: Union[List, None] = None,
        hist_exog_list: Union[List, None] = None,
        stat_exog_list: Union[List, None] = None,
        exclude_insample_y: Union[bool, None] = False,
        drop_last_loader: Union[bool, None] = False,
        random_seed: Union[int, None] = 1,
        alias: Union[str, None] = None,
        optimizer: Union[torch.optim.Optimizer, None] = None,
        optimizer_kwargs: Union[Dict, None] = None,
        lr_scheduler: Union[torch.optim.lr_scheduler.LRScheduler, None] = None,
        lr_scheduler_kwargs: Union[Dict, None] = None,
        dataloader_kwargs=None,
        **trainer_kwargs,
    ):
        super().__init__()

        # Multivarariate checks
        if self.MULTIVARIATE and n_series is None:
            raise Exception(
                f"{type(self).__name__} is a multivariate model. Please set n_series to the number of unique time series in your dataset."
            )
        if not self.MULTIVARIATE:
            n_series = 1
        self.n_series = n_series
        self.n_predicts = 1

        # Protections for previous recurrent models
        if input_size < 1:
            input_size = 3 * h
            warnings.warn(
                f"Input size too small. Automatically setting input size to 3 * horizon = {input_size}"
            )

        if inference_input_size is None:
            inference_input_size = input_size
        elif inference_input_size is not None and inference_input_size < 1:
            inference_input_size = input_size
            warnings.warn(
                f"Inference input size too small. Automatically setting inference input size to input_size = {input_size}"
            )

        # For recurrent models we need one additional input as we need to shift insample_y to use it as input
        if self.RECURRENT:
            input_size += 1
            inference_input_size += 1

        # Attributes needed for recurrent models
        self.horizon_backup = h
        self.input_size_backup = input_size
        self.n_samples = n_samples
        if self.RECURRENT:
            if (
                hasattr(loss, "horizon_weight")
                and loss.horizon_weight is not None
                and h_train != h
            ):
                warnings.warn(
                    f"Setting h_train={h} to match the horizon_weight length."
                )
                h_train = h
            self.h_train = h_train
            self.inference_input_size = inference_input_size
            self.rnn_state = None
            self.maintain_state = False

        with warnings.catch_warnings(record=False):
            warnings.filterwarnings("ignore")
            # the following line issues a warning about the loss attribute being saved
            # but we do want to save it
            self.save_hyperparameters()  # Allows instantiation from a checkpoint from class
        self.random_seed = random_seed
        pl.seed_everything(self.random_seed, workers=True)

        # Loss
        self.loss = loss
        if valid_loss is None:
            self.valid_loss = loss
        else:
            self.valid_loss = valid_loss
        self.train_trajectories: List = []
        self.valid_trajectories: List = []

        # Optimization
        if optimizer is not None and not issubclass(optimizer, torch.optim.Optimizer):
            raise TypeError(
                "optimizer is not a valid subclass of torch.optim.Optimizer"
            )
        self.optimizer = optimizer
        self.optimizer_kwargs = optimizer_kwargs if optimizer_kwargs is not None else {}

        # lr scheduler
        if lr_scheduler is not None and not issubclass(
            lr_scheduler, torch.optim.lr_scheduler.LRScheduler
        ):
            raise TypeError(
                "lr_scheduler is not a valid subclass of torch.optim.lr_scheduler.LRScheduler"
            )
        self.lr_scheduler = lr_scheduler
        self.lr_scheduler_kwargs = (
            lr_scheduler_kwargs if lr_scheduler_kwargs is not None else {}
        )

        # Variables
        self.futr_exog_list = list(futr_exog_list) if futr_exog_list is not None else []
        self.hist_exog_list = list(hist_exog_list) if hist_exog_list is not None else []
        self.stat_exog_list = list(stat_exog_list) if stat_exog_list is not None else []

        # Set data sizes
        self.futr_exog_size = len(self.futr_exog_list)
        self.hist_exog_size = len(self.hist_exog_list)
        self.stat_exog_size = len(self.stat_exog_list)

        # Check if model supports exogenous, otherwise raise Exception
        if not self.EXOGENOUS_FUTR and self.futr_exog_size > 0:
            raise Exception(
                f"{type(self).__name__} does not support future exogenous variables."
            )
        if not self.EXOGENOUS_HIST and self.hist_exog_size > 0:
            raise Exception(
                f"{type(self).__name__} does not support historical exogenous variables."
            )
        if not self.EXOGENOUS_STAT and self.stat_exog_size > 0:
            raise Exception(
                f"{type(self).__name__} does not support static exogenous variables."
            )

        # Protections for loss functions
        if isinstance(self.loss, (losses.IQLoss, losses.HuberIQLoss)):
            loss_type = type(self.loss)
            if not isinstance(self.valid_loss, loss_type):
                raise Exception(
                    f"Please set valid_loss={type(self.loss).__name__}() when training with {type(self.loss).__name__}"
                )
        if isinstance(self.loss, (losses.MQLoss, losses.HuberMQLoss)):
            if not isinstance(self.valid_loss, (losses.MQLoss, losses.HuberMQLoss)):
                raise Exception(
                    f"Please set valid_loss to MQLoss() or HuberMQLoss() when training with {type(self.loss).__name__}"
                )
        if isinstance(self.valid_loss, (losses.IQLoss, losses.HuberIQLoss)):
            valid_loss_type = type(self.valid_loss)
            if not isinstance(self.loss, valid_loss_type):
                raise Exception(
                    f"Please set loss={type(self.valid_loss).__name__}() when validating with {type(self.valid_loss).__name__}"
                )

        # Deny impossible loss / valid_loss combinations
        if (
            isinstance(self.loss, losses.BasePointLoss)
            and self.valid_loss.is_distribution_output
        ):
            raise Exception(
                f"Validation with distribution loss {type(self.valid_loss).__name__} is not possible when using loss={type(self.loss).__name__}. Please use a point valid_loss (MAE, MSE, ...)"
            )
        elif self.valid_loss.is_distribution_output and self.valid_loss is not loss:
            # Maybe we should raise a Warning or an Exception here, but meh for now.
            self.valid_loss = loss

        if isinstance(self.loss, (losses.relMSE, losses.Accuracy, losses.sCRPS)):
            raise Exception(
                f"{type(self.loss).__name__} cannot be used for training. Please use another loss function (MAE, MSE, ...)"
            )

        if isinstance(self.valid_loss, (losses.relMSE)):
            raise Exception(
                f"{type(self.valid_loss).__name__} cannot be used for validation. Please use another valid_loss (MAE, MSE, ...)"
            )

        ## Trainer arguments ##
        # Max steps, validation steps and check_val_every_n_epoch
        trainer_kwargs = {**trainer_kwargs, "max_steps": max_steps}

        if "max_epochs" in trainer_kwargs.keys():
            raise Exception("max_epochs is deprecated, use max_steps instead.")

        # Callbacks
        if early_stop_patience_steps > 0:
            if "callbacks" not in trainer_kwargs:
                trainer_kwargs["callbacks"] = []
            trainer_kwargs["callbacks"].append(
                EarlyStopping(
                    monitor="ptl/val_loss", patience=early_stop_patience_steps
                )
            )

        # Add GPU accelerator if available
        if trainer_kwargs.get("accelerator", None) is None:
            if torch.cuda.is_available():
                trainer_kwargs["accelerator"] = "gpu"
        if trainer_kwargs.get("devices", None) is None:
            if torch.cuda.is_available():
                trainer_kwargs["devices"] = -1

        # Avoid saturating local memory, disabled fit model checkpoints
        if trainer_kwargs.get("enable_checkpointing", None) is None:
            trainer_kwargs["enable_checkpointing"] = False

        # Set other attributes
        self.trainer_kwargs = trainer_kwargs
        self.h = h
        self.input_size = input_size
        self.windows_batch_size = windows_batch_size
        self.start_padding_enabled = start_padding_enabled

        # Padder to complete train windows,
        # example y=[1,2,3,4,5] h=3 -> last y_output = [5,0,0]
        if start_padding_enabled:
            self.padder_train = nn.ConstantPad1d(
                padding=(self.input_size - 1, self.h), value=0.0
            )
        else:
            self.padder_train = nn.ConstantPad1d(padding=(0, self.h), value=0.0)

        # Batch sizes
        if self.MULTIVARIATE and n_series is not None:
            self.batch_size = max(batch_size, n_series)
            if valid_batch_size is not None:
                valid_batch_size = max(valid_batch_size, n_series)
        else:
            self.batch_size = batch_size

        if valid_batch_size is None:
            self.valid_batch_size = self.batch_size
        else:
            self.valid_batch_size = valid_batch_size

        if inference_windows_batch_size is None:
            self.inference_windows_batch_size = windows_batch_size
        else:
            self.inference_windows_batch_size = inference_windows_batch_size

        # Filtering training windows by available sample fractions
        if isinstance(training_data_availability_threshold, int):
            raise ValueError(
                "training_data_availability_threshold cannot be an integer - must be a float"
            )
        elif isinstance(training_data_availability_threshold, float):
            if (
                training_data_availability_threshold < 0.0
                or training_data_availability_threshold > 1.0
            ):
                raise ValueError(
                    f"training_data_availability_threshold must be between 0.0 and 1.0, got {training_data_availability_threshold}"
                )
            self.min_insample_fraction = training_data_availability_threshold
            self.min_outsample_fraction = training_data_availability_threshold
        elif (
            isinstance(training_data_availability_threshold, (list, tuple))
            and len(training_data_availability_threshold) == 2
        ):
            for i, value in enumerate(training_data_availability_threshold):
                if isinstance(value, int):
                    raise ValueError(
                        f"training_data_availability_threshold[{i}] cannot be an integer - must be a float"
                    )
                if not isinstance(value, float):
                    raise ValueError(
                        f"training_data_availability_threshold[{i}] must be a float"
                    )
                if value < 0.0 or value > 1.0:
                    raise ValueError(
                        f"training_data_availability_threshold[{i}] must be between 0.0 and 1.0, got {value}"
                    )

            self.min_insample_fraction = training_data_availability_threshold[0]
            self.min_outsample_fraction = training_data_availability_threshold[1]
        else:
            raise ValueError(
                "training_data_availability_threshold must be a float or a list/tuple of two floats"
            )

        # Optimization
        self.learning_rate = learning_rate
        self.max_steps = max_steps
        self.num_lr_decays = num_lr_decays
        self.lr_decay_steps = (
            max(max_steps // self.num_lr_decays, 1) if self.num_lr_decays > 0 else 10e7
        )
        self.early_stop_patience_steps = early_stop_patience_steps
        self.val_check_steps = val_check_steps
        self.windows_batch_size = windows_batch_size
        self.step_size = step_size

        # If the model does not support exogenous, it can't support exclude_insample_y
        if exclude_insample_y and not (
            self.EXOGENOUS_FUTR or self.EXOGENOUS_HIST or self.EXOGENOUS_STAT
        ):
            raise Exception(
                f"{type(self).__name__} does not support `exclude_insample_y=True`. Please set `exclude_insample_y=False`"
            )

        self.exclude_insample_y = exclude_insample_y

        # Scaler
        self.scaler = TemporalNorm(
            scaler_type=scaler_type,
            dim=1,  # Time dimension is 1.
            num_features=1 + len(self.hist_exog_list) + len(self.futr_exog_list),
        )

        # Fit arguments
        self.val_size = 0
        self.test_size = 0

        # Model state
        self.decompose_forecast = False

        # DataModule arguments
        self.dataloader_kwargs = dataloader_kwargs
        self.drop_last_loader = drop_last_loader
        # used by on_validation_epoch_end hook
        self.validation_step_outputs: List = []
        self.alias = alias

    def __repr__(self):
        return type(self).__name__ if self.alias is None else self.alias

    def _check_exog(self, dataset):
        temporal_cols = set(dataset.temporal_cols.tolist())
        static_cols = set(
            dataset.static_cols.tolist() if dataset.static_cols is not None else []
        )

        missing_hist = set(self.hist_exog_list) - temporal_cols
        missing_futr = set(self.futr_exog_list) - temporal_cols
        missing_stat = set(self.stat_exog_list) - static_cols
        if missing_hist:
            raise Exception(
                f"{missing_hist} historical exogenous variables not found in input dataset"
            )
        if missing_futr:
            raise Exception(
                f"{missing_futr} future exogenous variables not found in input dataset"
            )
        if missing_stat:
            raise Exception(
                f"{missing_stat} static exogenous variables not found in input dataset"
            )

    def _restart_seed(self, random_seed):
        if random_seed is None:
            random_seed = self.random_seed
        torch.manual_seed(random_seed)

    def _get_temporal_exogenous_cols(self, temporal_cols):
        return list(
            set(temporal_cols.tolist()) & set(self.hist_exog_list + self.futr_exog_list)
        )

    def _set_quantiles(self, quantiles=None):
        if quantiles is None and isinstance(
            self.loss, (losses.IQLoss, losses.HuberIQLoss)
        ):
            self.loss.update_quantile(q=[0.5])
        elif hasattr(self.loss, "update_quantile") and callable(
            self.loss.update_quantile
        ):
            self.loss.update_quantile(q=quantiles)

    def _fit_distributed(
        self,
        distributed_config,
        datamodule,
        val_size,
        test_size,
    ):
        assert distributed_config is not None
        from pyspark.ml.torch.distributor import TorchDistributor

        def train_fn(
            model_cls,
            model_params,
            datamodule,
            trainer_kwargs,
            num_tasks,
            num_proc_per_task,
            val_size,
            test_size,
        ):
            import pytorch_lightning as pl

            # we instantiate here to avoid pickling large tensors (weights)
            model = model_cls(**model_params)
            model.val_size = val_size
            model.test_size = test_size
            for arg in ("devices", "num_nodes"):
                trainer_kwargs.pop(arg, None)
            trainer = pl.Trainer(
                strategy="ddp",
                use_distributed_sampler=False,  # to ensure our dataloaders are used as-is
                num_nodes=num_tasks,
                devices=num_proc_per_task,
                **trainer_kwargs,
            )
            trainer.fit(model=model, datamodule=datamodule)
            model.metrics = trainer.callback_metrics
            model.__dict__.pop("_trainer", None)
            return model

        def is_gpu_accelerator(accelerator):
            from pytorch_lightning.accelerators.cuda import CUDAAccelerator

            return (
                accelerator == "gpu"
                or isinstance(accelerator, CUDAAccelerator)
                or (accelerator == "auto" and CUDAAccelerator.is_available())
            )

        local_mode = distributed_config.num_nodes == 1
        if local_mode:
            num_tasks = 1
            num_proc_per_task = distributed_config.devices
        else:
            num_tasks = distributed_config.num_nodes * distributed_config.devices
            num_proc_per_task = 1  # number of GPUs per task
        num_proc = num_tasks * num_proc_per_task
        use_gpu = is_gpu_accelerator(self.trainer_kwargs["accelerator"])
        model = TorchDistributor(
            num_processes=num_proc,
            local_mode=local_mode,
            use_gpu=use_gpu,
        ).run(
            train_fn,
            model_cls=type(self),
            model_params=self.hparams,
            datamodule=datamodule,
            trainer_kwargs=self.trainer_kwargs,
            num_tasks=num_tasks,
            num_proc_per_task=num_proc_per_task,
            val_size=val_size,
            test_size=test_size,
        )
        return model

    def _fit(
        self,
        dataset,
        batch_size,
        valid_batch_size=1024,
        val_size=0,
        test_size=0,
        random_seed=None,
        shuffle_train=True,
        distributed_config=None,
    ):
        self._check_exog(dataset)
        self._restart_seed(random_seed)

        self.val_size = val_size
        self.test_size = test_size
        is_local = isinstance(dataset, BaseTimeSeriesDataset)
        if is_local:
            datamodule_constructor = TimeSeriesDataModule
        else:
            datamodule_constructor = _DistributedTimeSeriesDataModule

        dataloader_kwargs = (
            self.dataloader_kwargs if self.dataloader_kwargs is not None else {}
        )
        datamodule = datamodule_constructor(
            dataset=dataset,
            batch_size=batch_size,
            valid_batch_size=valid_batch_size,
            drop_last=self.drop_last_loader,
            shuffle_train=shuffle_train,
            **dataloader_kwargs,
        )

        if self.val_check_steps > self.max_steps:
            warnings.warn(
                "val_check_steps is greater than max_steps, "
                "setting val_check_steps to max_steps."
            )
        val_check_interval = min(self.val_check_steps, self.max_steps)
        self.trainer_kwargs["val_check_interval"] = int(val_check_interval)
        self.trainer_kwargs["check_val_every_n_epoch"] = None

        if is_local:
            model = self
            trainer = pl.Trainer(**model.trainer_kwargs)
            trainer.fit(model, datamodule=datamodule)
            model.metrics = trainer.callback_metrics
            model.__dict__.pop("_trainer", None)
        else:
            model = self._fit_distributed(
                distributed_config,
                datamodule,
                val_size,
                test_size,
            )
        return model

    def on_fit_start(self):
        torch.manual_seed(self.random_seed)
        np.random.seed(self.random_seed)
        random.seed(self.random_seed)

    def configure_optimizers(self):
        if self.optimizer:
            optimizer_signature = inspect.signature(self.optimizer)
            optimizer_kwargs = deepcopy(self.optimizer_kwargs)
            if "lr" in optimizer_signature.parameters:
                if "lr" in optimizer_kwargs:
                    warnings.warn(
                        "ignoring learning rate passed in optimizer_kwargs, using the model's learning rate"
                    )
                optimizer_kwargs["lr"] = self.learning_rate
            optimizer = self.optimizer(params=self.parameters(), **optimizer_kwargs)
        else:
            if self.optimizer_kwargs:
                warnings.warn(
                    "ignoring optimizer_kwargs as the optimizer is not specified"
                )
            optimizer = torch.optim.Adam(self.parameters(), lr=self.learning_rate)

        lr_scheduler = {"frequency": 1, "interval": "step"}
        if self.lr_scheduler:
            lr_scheduler_signature = inspect.signature(self.lr_scheduler)
            lr_scheduler_kwargs = deepcopy(self.lr_scheduler_kwargs)
            if "optimizer" in lr_scheduler_signature.parameters:
                if "optimizer" in lr_scheduler_kwargs:
                    warnings.warn(
                        "ignoring optimizer passed in lr_scheduler_kwargs, using the model's optimizer"
                    )
                    del lr_scheduler_kwargs["optimizer"]
            lr_scheduler["scheduler"] = self.lr_scheduler(
                optimizer=optimizer, **lr_scheduler_kwargs
            )
        else:
            if self.lr_scheduler_kwargs:
                warnings.warn(
                    "ignoring lr_scheduler_kwargs as the lr_scheduler is not specified"
                )
            lr_scheduler["scheduler"] = torch.optim.lr_scheduler.StepLR(
                optimizer=optimizer, step_size=self.lr_decay_steps, gamma=0.5
            )
        return {"optimizer": optimizer, "lr_scheduler": lr_scheduler}

    def get_test_size(self):
        return self.test_size

    def set_test_size(self, test_size):
        self.test_size = test_size

    def on_validation_epoch_end(self):
        if self.val_size == 0:
            return
        losses = torch.stack(self.validation_step_outputs)
        avg_loss = losses.mean().detach().item()
        self.log(
            "ptl/val_loss",
            avg_loss,
            batch_size=losses.size(0),
            sync_dist=True,
        )
        self.valid_trajectories.append((self.global_step, avg_loss))
        self.validation_step_outputs.clear()  # free memory (compute `avg_loss` per epoch)

    def save(self, path):
        with fsspec.open(path, "wb") as f:
            torch.save(
                {"hyper_parameters": self.hparams, "state_dict": self.state_dict()},
                f,
            )

    @classmethod
    def load(cls, path, **kwargs):
        if "weights_only" in inspect.signature(torch.load).parameters:
            kwargs["weights_only"] = False
        with fsspec.open(path, "rb") as f, warnings.catch_warnings():
            # ignore possible warnings about weights_only=False
            warnings.filterwarnings("ignore", category=FutureWarning)
            content = torch.load(f, **kwargs)
        with _disable_torch_init():
            model = cls(**content["hyper_parameters"])
        if "assign" in inspect.signature(model.load_state_dict).parameters:
            model.load_state_dict(content["state_dict"], strict=True, assign=True)
        else:  # pytorch<2.1
            model.load_state_dict(content["state_dict"], strict=True)
        return model

    def _create_windows(self, batch, step):
        # Parse common data
        window_size = self.input_size + self.h
        temporal_cols = batch["temporal_cols"]
        temporal = batch["temporal"]

        if step == "train":
            if self.val_size + self.test_size > 0:
                cutoff = -self.val_size - self.test_size
                temporal = temporal[:, :, :cutoff]

            temporal = self.padder_train(temporal)

            if temporal.shape[-1] < window_size:
                raise Exception(
                    "Time series is too short for training, consider setting a smaller input size or set start_padding_enabled=True"
                )

            windows = temporal.unfold(
                dimension=-1, size=window_size, step=self.step_size
            )

            if self.MULTIVARIATE:
                # [n_series, C, Ws, L + h] -> [Ws, L + h, C, n_series]
                windows = windows.permute(2, 3, 1, 0)
            else:
                # [n_series, C, Ws, L + h] -> [Ws * n_series, L + h, C, 1]
                windows_per_serie = windows.shape[2]
                windows = windows.permute(0, 2, 3, 1)
                windows = windows.flatten(0, 1)
                windows = windows.unsqueeze(-1)

            # Calculate minimum required available points based on fractions
            min_insample_points = max(
                1, int(self.input_size * self.min_insample_fraction * self.n_series)
            )
            min_outsample_points = max(
                1, int(self.h * self.min_outsample_fraction * self.n_series)
            )

            # Sample based on available conditions
            available_idx = temporal_cols.get_loc("available_mask")
            insample_condition = windows[:, : self.input_size, available_idx]
            insample_condition = torch.sum(
                insample_condition, axis=(1, -1)
            )  # Sum over time & series dimension
            final_condition = insample_condition >= min_insample_points

            if self.h > 0:
                outsample_condition = windows[:, self.input_size :, available_idx]
                outsample_condition = torch.sum(
                    outsample_condition, axis=(1, -1)
                )  # Sum over time & series dimension
                final_condition = (outsample_condition >= min_outsample_points) & (
                    insample_condition >= min_insample_points
                )

            windows = windows[final_condition]

            # Parse Static data to match windows
            static = batch.get("static", None)
            static_cols = batch.get("static_cols", None)

            # Repeat static if univariate: [n_series, S] -> [Ws * n_series, S]
            if static is not None and not self.MULTIVARIATE:
                static = torch.repeat_interleave(
                    static, repeats=windows_per_serie, dim=0
                )
                static = static[final_condition]

            # Protection of empty windows
            if final_condition.sum() == 0:
                raise Exception("No windows available for training")

            return windows, static, static_cols

        elif step in ["predict", "val"]:

            if step == "predict":
                initial_input = temporal.shape[-1] - self.test_size
                if (
                    initial_input <= self.input_size
                ):  # There is not enough data to predict first timestamp
                    temporal = F.pad(
                        temporal,
                        pad=(self.input_size - initial_input, 0),
                        mode="constant",
                        value=0.0,
                    )
                predict_step_size = self.predict_step_size
                cutoff = -self.input_size - self.test_size
                temporal = temporal[:, :, cutoff:]

            elif step == "val":
                predict_step_size = self.step_size
                cutoff = -self.input_size - self.val_size - self.test_size
                if self.test_size > 0:
                    temporal = batch["temporal"][:, :, cutoff : -self.test_size]
                else:
                    temporal = batch["temporal"][:, :, cutoff:]
                if temporal.shape[-1] < window_size:
                    initial_input = temporal.shape[-1] - self.val_size
                    temporal = F.pad(
                        temporal,
                        pad=(self.input_size - initial_input, 0),
                        mode="constant",
                        value=0.0,
                    )

            if (
                (step == "predict")
                and (self.test_size == 0)
                and (len(self.futr_exog_list) == 0)
            ):
                temporal = F.pad(temporal, pad=(0, self.h), mode="constant", value=0.0)

            windows = temporal.unfold(
                dimension=-1, size=window_size, step=predict_step_size
            )

            static = batch.get("static", None)
            static_cols = batch.get("static_cols", None)

            if self.MULTIVARIATE:
                # [n_series, C, Ws, L + h] -> [Ws, L + h, C, n_series]
                windows = windows.permute(2, 3, 1, 0)
            else:
                # [n_series, C, Ws, L + h] -> [Ws * n_series, L + h, C, 1]
                windows_per_serie = windows.shape[2]
                windows = windows.permute(0, 2, 3, 1)
                windows = windows.flatten(0, 1)
                windows = windows.unsqueeze(-1)
                if static is not None:
                    static = torch.repeat_interleave(
                        static, repeats=windows_per_serie, dim=0
                    )

            return windows, static, static_cols
        else:
            raise ValueError(f"Unknown step {step}")

    def _normalization(self, windows, y_idx):
        # windows are already filtered by train/validation/test
        # from the `create_windows_method` nor leakage risk
        temporal = windows["temporal"]  # [Ws, L + h, C, n_series]
        temporal_cols = windows["temporal_cols"].copy()  # [Ws, L + h, C, n_series]

        # To avoid leakage uses only the lags
        temporal_data_cols = self._get_temporal_exogenous_cols(
            temporal_cols=temporal_cols
        )
        temporal_idxs = get_indexer_raise_missing(temporal_cols, temporal_data_cols)
        temporal_idxs = np.append(y_idx, temporal_idxs)
        temporal_data = temporal[:, :, temporal_idxs]
        temporal_mask = temporal[:, :, temporal_cols.get_loc("available_mask")].clone()
        if self.h > 0:
            temporal_mask[:, -self.h :] = 0.0

        # Normalize. self.scaler stores the shift and scale for inverse transform
        temporal_mask = temporal_mask.unsqueeze(
            2
        )  # Add channel dimension for scaler.transform.
        temporal_data = self.scaler.transform(x=temporal_data, mask=temporal_mask)

        # Replace values in windows dict
        temporal[:, :, temporal_idxs] = temporal_data
        windows["temporal"] = temporal

        return windows

    def _inv_normalization(self, y_hat, y_idx):
        # Receives window predictions [Ws, h, output, n_series]
        # Broadcasts scale if necessary and inverts normalization
        add_channel_dim = y_hat.ndim > 3
        y_loc, y_scale = self._get_loc_scale(y_idx, add_channel_dim=add_channel_dim)
        y_hat = self.scaler.inverse_transform(z=y_hat, x_scale=y_scale, x_shift=y_loc)

        return y_hat

    def _sample_windows(
        self, windows_temporal, static, static_cols, temporal_cols, step, w_idxs=None
    ):
        if step == "train" and self.windows_batch_size is not None:
            n_windows = windows_temporal.shape[0]
            w_idxs = np.random.choice(
                n_windows,
                size=self.windows_batch_size,
                replace=(n_windows < self.windows_batch_size),
            )
        windows_sample = windows_temporal
        if w_idxs is not None:
            windows_sample = windows_temporal[w_idxs]

            if static is not None and not self.MULTIVARIATE:
                static = static[w_idxs]

        windows_batch = dict(
            temporal=windows_sample,
            temporal_cols=temporal_cols,
            static=static,
            static_cols=static_cols,
        )
        return windows_batch

    def _parse_windows(self, batch, windows):
        # windows: [Ws, L + h, C, n_series]

        # Filter insample lags from outsample horizon
        y_idx = batch["y_idx"]
        mask_idx = batch["temporal_cols"].get_loc("available_mask")

        insample_y = windows["temporal"][:, : self.input_size, y_idx]
        insample_mask = windows["temporal"][:, : self.input_size, mask_idx]

        # Declare additional information
        outsample_y = None
        outsample_mask = None
        hist_exog = None
        futr_exog = None
        stat_exog = None

        if self.h > 0:
            outsample_y = windows["temporal"][:, self.input_size :, y_idx]
            outsample_mask = windows["temporal"][:, self.input_size :, mask_idx]

        # Recurrent models at t predict t+1, so we shift the input (insample_y) by one
        if self.RECURRENT:
            insample_y = torch.cat((insample_y, outsample_y[:, :-1]), dim=1)
            insample_mask = torch.cat((insample_mask, outsample_mask[:, :-1]), dim=1)
            self.maintain_state = False

        if len(self.hist_exog_list):
            hist_exog_idx = get_indexer_raise_missing(
                windows["temporal_cols"], self.hist_exog_list
            )
            if self.RECURRENT:
                hist_exog = windows["temporal"][:, :, hist_exog_idx]
                hist_exog[:, self.input_size :] = 0.0
                hist_exog = hist_exog[:, 1:]
            else:
                hist_exog = windows["temporal"][:, : self.input_size, hist_exog_idx]
            if not self.MULTIVARIATE:
                hist_exog = hist_exog.squeeze(-1)
            else:
                hist_exog = hist_exog.swapaxes(1, 2)

        if len(self.futr_exog_list):
            futr_exog_idx = get_indexer_raise_missing(
                windows["temporal_cols"], self.futr_exog_list
            )
            futr_exog = windows["temporal"][:, :, futr_exog_idx]
            if self.RECURRENT:
                futr_exog = futr_exog[:, 1:]
            if not self.MULTIVARIATE:
                futr_exog = futr_exog.squeeze(-1)
            else:
                futr_exog = futr_exog.swapaxes(1, 2)

        if len(self.stat_exog_list):
            static_idx = get_indexer_raise_missing(
                windows["static_cols"], self.stat_exog_list
            )
            stat_exog = windows["static"][:, static_idx]

        # TODO: think a better way of removing insample_y features
        if self.exclude_insample_y:
            insample_y = insample_y * 0

        return (
            insample_y,
            insample_mask,
            outsample_y,
            outsample_mask,
            hist_exog,
            futr_exog,
            stat_exog,
        )

    def _get_loc_scale(self, y_idx, add_channel_dim=False):
        # [B, L, C, n_series] -> [B, L, n_series]
        y_scale = self.scaler.x_scale[:, :, y_idx]
        y_loc = self.scaler.x_shift[:, :, y_idx]

        # [B, L, n_series] -> [B, L, n_series, 1]
        if add_channel_dim:
            y_scale = y_scale.unsqueeze(-1)
            y_loc = y_loc.unsqueeze(-1)

        return y_loc, y_scale

    def _compute_valid_loss(
        self, insample_y, outsample_y, output, outsample_mask, y_idx
    ):
        if self.loss.is_distribution_output:
            y_loc, y_scale = self._get_loc_scale(y_idx)
            distr_args = self.loss.scale_decouple(
                output=output, loc=y_loc, scale=y_scale
            )
            if isinstance(
                self.valid_loss, (losses.sCRPS, losses.MQLoss, losses.HuberMQLoss)
            ):
                _, _, quants = self.loss.sample(distr_args=distr_args)
                output = quants
            elif isinstance(self.valid_loss, losses.BasePointLoss):
                distr = self.loss.get_distribution(distr_args=distr_args)
                output = distr.mean

        # Validation Loss evaluation
        if self.valid_loss.is_distribution_output:
            valid_loss = self.valid_loss(
                y=outsample_y, distr_args=distr_args, mask=outsample_mask
            )
        else:
            output = self._inv_normalization(y_hat=output, y_idx=y_idx)
            valid_loss = self.valid_loss(
                y=outsample_y, y_hat=output, y_insample=insample_y, mask=outsample_mask
            )
        return valid_loss

    def _validate_step_recurrent_batch(
        self, insample_y, insample_mask, futr_exog, hist_exog, stat_exog, y_idx
    ):
        # Remember state in network and set horizon to 1
        self.rnn_state = None
        self.maintain_state = True
        self.h = 1

        # Initialize results array
        n_outputs = self.loss.outputsize_multiplier
        y_hat = torch.zeros(
            (insample_y.shape[0], self.horizon_backup, self.n_series * n_outputs),
            device=insample_y.device,
            dtype=insample_y.dtype,
        )

        # First step prediction
        tau = 0

        # Set exogenous
        hist_exog_current = None
        if self.hist_exog_size > 0:
            hist_exog_current = hist_exog[:, : self.input_size + tau]

        futr_exog_current = None
        if self.futr_exog_size > 0:
            futr_exog_current = futr_exog[:, : self.input_size + tau]

        # First forecast step
        y_hat[:, tau], insample_y = self._validate_step_recurrent_single(
            insample_y=insample_y[:, : self.input_size + tau],
            insample_mask=insample_mask[:, : self.input_size + tau],
            hist_exog=hist_exog_current,
            futr_exog=futr_exog_current,
            stat_exog=stat_exog,
            y_idx=y_idx,
        )

        # Horizon prediction recursively
        for tau in range(1, self.horizon_backup):
            # Set exogenous
            if self.hist_exog_size > 0:
                hist_exog_current = hist_exog[:, self.input_size + tau - 1].unsqueeze(1)

            if self.futr_exog_size > 0:
                futr_exog_current = futr_exog[:, self.input_size + tau - 1].unsqueeze(1)

            y_hat[:, tau], insample_y = self._validate_step_recurrent_single(
                insample_y=insample_y,
                insample_mask=None,
                hist_exog=hist_exog_current,
                futr_exog=futr_exog_current,
                stat_exog=stat_exog,
                y_idx=y_idx,
            )

        # Reset state and horizon
        self.maintain_state = False
        self.rnn_state = None
        self.h = self.horizon_backup

        return y_hat

    def _validate_step_recurrent_single(
        self, insample_y, insample_mask, hist_exog, futr_exog, stat_exog, y_idx
    ):
        # Input sequence
        windows_batch = dict(
            insample_y=insample_y,  # [Ws, L, n_series]
            insample_mask=insample_mask,  # [Ws, L, n_series]
            futr_exog=futr_exog,  # univariate: [Ws, L, F]; multivariate: [Ws, F, L, n_series]
            hist_exog=hist_exog,  # univariate: [Ws, L, X]; multivariate: [Ws, X, L, n_series]
            stat_exog=stat_exog,
        )  # univariate: [Ws, S]; multivariate: [n_series, S]

        # Model Predictions
        output_batch_unmapped = self(windows_batch)
        output_batch = self.loss.domain_map(output_batch_unmapped)

        # Inverse normalization and sampling
        if self.loss.is_distribution_output:
            # Sample distribution
            y_loc, y_scale = self._get_loc_scale(y_idx)
            distr_args = self.loss.scale_decouple(
                output=output_batch, loc=y_loc, scale=y_scale
            )
            # When validating, the output is the mean of the distribution which is an attribute
            distr = self.loss.get_distribution(distr_args=distr_args)

            # Scale back to feed back as input
            insample_y = self.scaler.scaler(distr.mean, y_loc, y_scale)
        else:
            # Todo: for now, we assume that in case of a BasePointLoss with ndim==4, the last dimension
            # contains a set of predictions for the target (e.g. MQLoss multiple quantiles), for which we use the
            # mean as feedback signal for the recurrent predictions. A more precise way is to increase the
            # insample input size of the recurrent network by the number of outputs so that each output
            # can be fed back to a specific input channel.
            if output_batch.ndim == 4:
                output_batch = output_batch.mean(dim=-1)

            insample_y = output_batch

        # Remove horizon dim: [B, 1, N * n_outputs] -> [B, N * n_outputs]
        y_hat = output_batch_unmapped.squeeze(1)
        return y_hat, insample_y

    def _predict_step_recurrent_batch(
        self, insample_y, insample_mask, futr_exog, hist_exog, stat_exog, y_idx
    ):
        # Remember state in network and set horizon to 1
        self.rnn_state = None
        self.maintain_state = True
        self.h = 1

        # Initialize results array
        n_outputs = len(self.loss.output_names)
        y_hat = torch.zeros(
            (insample_y.shape[0], self.horizon_backup, self.n_series, n_outputs),
            device=insample_y.device,
            dtype=insample_y.dtype,
        )

        # First step prediction
        tau = 0

        # Set exogenous
        hist_exog_current = None
        if self.hist_exog_size > 0:
            hist_exog_current = hist_exog[:, : self.input_size + tau]

        futr_exog_current = None
        if self.futr_exog_size > 0:
            futr_exog_current = futr_exog[:, : self.input_size + tau]

        # First forecast step
        y_hat[:, tau], insample_y = self._predict_step_recurrent_single(
            insample_y=insample_y[:, : self.input_size + tau],
            insample_mask=insample_mask[:, : self.input_size + tau],
            hist_exog=hist_exog_current,
            futr_exog=futr_exog_current,
            stat_exog=stat_exog,
            y_idx=y_idx,
        )

        # Horizon prediction recursively
        for tau in range(1, self.horizon_backup):
            # Set exogenous
            if self.hist_exog_size > 0:
                hist_exog_current = hist_exog[:, self.input_size + tau - 1].unsqueeze(1)

            if self.futr_exog_size > 0:
                futr_exog_current = futr_exog[:, self.input_size + tau - 1].unsqueeze(1)

            y_hat[:, tau], insample_y = self._predict_step_recurrent_single(
                insample_y=insample_y,
                insample_mask=None,
                hist_exog=hist_exog_current,
                futr_exog=futr_exog_current,
                stat_exog=stat_exog,
                y_idx=y_idx,
            )

        # Reset state and horizon
        self.maintain_state = False
        self.rnn_state = None
        self.h = self.horizon_backup

        # Squeeze for univariate case
        if not self.MULTIVARIATE:
            y_hat = y_hat.squeeze(2)

        return y_hat

    def _predict_step_recurrent_single(
        self, insample_y, insample_mask, hist_exog, futr_exog, stat_exog, y_idx
    ):
        # Input sequence
        windows_batch = dict(
            insample_y=insample_y,  # [Ws, L, n_series]
            insample_mask=insample_mask,  # [Ws, L, n_series]
            futr_exog=futr_exog,  # univariate: [Ws, L, F]; multivariate: [Ws, F, L, n_series]
            hist_exog=hist_exog,  # univariate: [Ws, L, X]; multivariate: [Ws, X, L, n_series]
            stat_exog=stat_exog,
        )  # univariate: [Ws, S]; multivariate: [n_series, S]

        # Model Predictions
        output_batch_unmapped = self(windows_batch)
        output_batch = self.loss.domain_map(output_batch_unmapped)

        # Inverse normalization and sampling
        if self.loss.is_distribution_output:
            # Sample distribution
            y_loc, y_scale = self._get_loc_scale(y_idx)
            distr_args = self.loss.scale_decouple(
                output=output_batch, loc=y_loc, scale=y_scale
            )
            # When predicting, we need to sample to get the quantiles. The mean is an attribute.
            _, _, quants = self.loss.sample(
                distr_args=distr_args, num_samples=self.n_samples
            )
            mean = self.loss.distr_mean

            # Scale back to feed back as input
            insample_y = self.scaler.scaler(mean, y_loc, y_scale)

            # Save predictions
            y_hat = torch.concat((mean.unsqueeze(-1), quants), axis=-1)

            if self.loss.return_params:
                distr_args = torch.stack(distr_args, dim=-1)
                if distr_args.ndim > 4:
                    distr_args = distr_args.flatten(-2, -1)
                y_hat = torch.concat((y_hat, distr_args), axis=-1)
        else:
            # Todo: for now, we assume that in case of a BasePointLoss with ndim==4, the last dimension
            # contains a set of predictions for the target (e.g. MQLoss multiple quantiles), for which we use the
            # mean as feedback signal for the recurrent predictions. A more precise way is to increase the
            # insample input size of the recurrent network by the number of outputs so that each output
            # can be fed back to a specific input channel.
            if output_batch.ndim == 4:
                output_batch = output_batch.mean(dim=-1)

            insample_y = output_batch
            y_hat = self._inv_normalization(y_hat=output_batch, y_idx=y_idx)
            y_hat = y_hat.unsqueeze(-1)

        # Remove horizon dim: [B, 1, N, n_outputs] -> [B, N, n_outputs]
        y_hat = y_hat.squeeze(1)
        return y_hat, insample_y

    def _predict_step_direct_batch(
        self, insample_y, insample_mask, hist_exog, futr_exog, stat_exog, y_idx
    ):
        windows_batch = dict(
            insample_y=insample_y,  # [Ws, L, n_series]
            insample_mask=insample_mask,  # [Ws, L, n_series]
            futr_exog=futr_exog,  # univariate: [Ws, L, F]; multivariate: [Ws, F, L, n_series]
            hist_exog=hist_exog,  # univariate: [Ws, L, X]; multivariate: [Ws, X, L, n_series]
            stat_exog=stat_exog,
        )  # univariate: [Ws, S]; multivariate: [n_series, S]

        # Model Predictions
        output_batch = self(windows_batch)
        output_batch = self.loss.domain_map(output_batch)

        # Inverse normalization and sampling
        if self.loss.is_distribution_output:
            y_loc, y_scale = self._get_loc_scale(y_idx)
            distr_args = self.loss.scale_decouple(
                output=output_batch, loc=y_loc, scale=y_scale
            )
            _, sample_mean, quants = self.loss.sample(distr_args=distr_args)
            y_hat = torch.concat((sample_mean, quants), axis=-1)

            if self.loss.return_params:
                distr_args = torch.stack(distr_args, dim=-1)
                if distr_args.ndim > 4:
                    distr_args = distr_args.flatten(-2, -1)
                y_hat = torch.concat((y_hat, distr_args), axis=-1)
        else:
            y_hat = self._inv_normalization(y_hat=output_batch, y_idx=y_idx)

        return y_hat

    def _predict_step_recurrent(self, batch, batch_idx):
        self.input_size = self.inference_input_size
        temporal_cols = batch["temporal_cols"]
        windows_temporal, static, static_cols = self._create_windows(
            batch, step="predict"
        )
        n_windows = len(windows_temporal)
        y_idx = batch["y_idx"]

        # Number of windows in batch
        windows_batch_size = self.inference_windows_batch_size
        if windows_batch_size < 0:
            windows_batch_size = n_windows
        n_batches = int(np.ceil(n_windows / windows_batch_size))
        y_hats = []
        for i in range(n_batches):
            # Create and normalize windows [Ws, L+H, C]
            w_idxs = np.arange(
                i * windows_batch_size, min((i + 1) * windows_batch_size, n_windows)
            )
            windows = self._sample_windows(
                windows_temporal,
                static,
                static_cols,
                temporal_cols,
                step="predict",
                w_idxs=w_idxs,
            )
            windows = self._normalization(windows=windows, y_idx=y_idx)

            # Parse windows
            insample_y, insample_mask, _, _, hist_exog, futr_exog, stat_exog = (
                self._parse_windows(batch, windows)
            )

            y_hat = self._predict_step_recurrent_batch(
                insample_y=insample_y,
                insample_mask=insample_mask,
                futr_exog=futr_exog,
                hist_exog=hist_exog,
                stat_exog=stat_exog,
                y_idx=y_idx,
            )

            y_hats.append(y_hat)
        y_hat = torch.cat(y_hats, dim=0)
        self.input_size = self.input_size_backup

        return y_hat

    def _predict_step_direct(self, batch, batch_idx, recursive=False):
        temporal_cols = batch["temporal_cols"]
        if recursive:
            # We need to predict recursively, so we use the median quantile if it exists to feed back as insample_y
            median_idx = self._maybe_get_quantile_idx(quantile=0.5)
            y_idx = batch["y_idx"]
            y_hats = []
            total_test_size = self.test_size
            futr_temporal = batch["temporal"][:, :, -total_test_size + self.h :]
            batch["temporal"] = batch["temporal"][:, :, : -total_test_size + self.h]
            self.test_size = self.h
            for i in range(self.n_predicts):
                y_hat = self._predict_step_direct(batch, batch_idx, recursive=False)
                y_hats.append(y_hat)
                y_hat_median = y_hat
                if median_idx:
                    y_hat_median = y_hat[..., median_idx]
                if i < self.n_predicts - 1:
                    # Update temporal of the batch with predictions
                    temporal = batch["temporal"]
                    temporal[:, y_idx, -self.h :] = y_hat_median.squeeze(-1)

                    # Concatenate next futr_temporal
                    idx = i * self.h
                    next_futr_temporal = futr_temporal[:, :, idx : idx + self.h]
                    temporal = torch.cat((temporal, next_futr_temporal), dim=-1)

                    # Update batch
                    batch["temporal"] = temporal

            y_hat = torch.cat(y_hats, dim=1)
            self.test_size = total_test_size
        else:
            windows_temporal, static, static_cols = self._create_windows(
                batch, step="predict"
            )
            n_windows = len(windows_temporal)
            y_idx = batch["y_idx"]

            # Number of windows in batch
            windows_batch_size = self.inference_windows_batch_size
            if windows_batch_size < 0:
                windows_batch_size = n_windows
            n_batches = int(np.ceil(n_windows / windows_batch_size))
            y_hats = []
            for i in range(n_batches):
                # Create and normalize windows [Ws, L+H, C]
                w_idxs = np.arange(
                    i * windows_batch_size, min((i + 1) * windows_batch_size, n_windows)
                )
                windows = self._sample_windows(
                    windows_temporal,
                    static,
                    static_cols,
                    temporal_cols,
                    step="predict",
                    w_idxs=w_idxs,
                )
                windows = self._normalization(windows=windows, y_idx=y_idx)

                # Parse windows
                insample_y, insample_mask, _, _, hist_exog, futr_exog, stat_exog = (
                    self._parse_windows(batch, windows)
                )

                y_hat = self._predict_step_direct_batch(
                    insample_y=insample_y,
                    insample_mask=insample_mask,
                    futr_exog=futr_exog,
                    hist_exog=hist_exog,
                    stat_exog=stat_exog,
                    y_idx=y_idx,
                )

                y_hats.append(y_hat)
            y_hat = torch.cat(y_hats, dim=0)

        return y_hat

    def _maybe_get_quantile_idx(self, quantile: float) -> Union[int, None]:
        if isinstance(self.loss, DISTRIBUTION_LOSSES + MULTIQUANTILE_LOSSES):
            try:
                idx_quantile = (self.loss.quantiles == quantile).nonzero().item()
                offset = 1 if isinstance(self.loss, DISTRIBUTION_LOSSES) else 0
                return idx_quantile + offset
            except ValueError:
                raise ValueError("Model was not trained with a median quantile.")
        return None

    def training_step(self, batch, batch_idx):
        # Set horizon to h_train in case of recurrent model to speed up training
        if self.RECURRENT:
            self.h = self.h_train

        # windows: [Ws, L + h, C, n_series] or [Ws, L + h, C]
        y_idx = batch["y_idx"]

        temporal_cols = batch["temporal_cols"]
        windows_temporal, static, static_cols = self._create_windows(
            batch, step="train"
        )
        windows = self._sample_windows(
            windows_temporal, static, static_cols, temporal_cols, step="train"
        )
        original_outsample_y = torch.clone(
            windows["temporal"][:, self.input_size :, y_idx]
        )
        windows = self._normalization(windows=windows, y_idx=y_idx)

        # Parse windows
        (
            insample_y,
            insample_mask,
            outsample_y,
            outsample_mask,
            hist_exog,
            futr_exog,
            stat_exog,
        ) = self._parse_windows(batch, windows)

        windows_batch = dict(
            insample_y=insample_y,  # [Ws, L, n_series]
            insample_mask=insample_mask,  # [Ws, L, n_series]
            futr_exog=futr_exog,  # univariate: [Ws, L, F]; multivariate: [Ws, F, L, n_series]
            hist_exog=hist_exog,  # univariate: [Ws, L, X]; multivariate: [Ws, X, L, n_series]
            stat_exog=stat_exog,
        )  # univariate: [Ws, S]; multivariate: [n_series, S]

        # Model Predictions
        output = self(windows_batch)
        output = self.loss.domain_map(output)

        if self.loss.is_distribution_output:
            y_loc, y_scale = self._get_loc_scale(y_idx)
            outsample_y = original_outsample_y
            distr_args = self.loss.scale_decouple(
                output=output, loc=y_loc, scale=y_scale
            )
            loss = self.loss(y=outsample_y, distr_args=distr_args, mask=outsample_mask)
        else:
            loss = self.loss(
                y=outsample_y, y_hat=output, y_insample=insample_y, mask=outsample_mask
            )

        if torch.isnan(loss):
            print("Model Parameters", self.hparams)
            print("insample_y", torch.isnan(insample_y).sum())
            print("outsample_y", torch.isnan(outsample_y).sum())
            raise Exception("Loss is NaN, training stopped.")

        train_loss_log = loss.detach().item()
        self.log(
            "train_loss",
            train_loss_log,
            batch_size=outsample_y.size(0),
            prog_bar=True,
            on_epoch=True,
        )
        self.train_trajectories.append((self.global_step, train_loss_log))

        self.h = self.horizon_backup

        return loss

    def validation_step(self, batch, batch_idx):
        if self.val_size == 0:
            return np.nan

        temporal_cols = batch["temporal_cols"]
        windows_temporal, static, static_cols = self._create_windows(batch, step="val")
        n_windows = len(windows_temporal)
        y_idx = batch["y_idx"]

        # Number of windows in batch
        windows_batch_size = self.inference_windows_batch_size
        if windows_batch_size < 0:
            windows_batch_size = n_windows
        n_batches = int(np.ceil(n_windows / windows_batch_size))

        valid_losses = []
        batch_sizes = []
        for i in range(n_batches):
            # Create and normalize windows [Ws, L + h, C, n_series]
            w_idxs = np.arange(
                i * windows_batch_size, min((i + 1) * windows_batch_size, n_windows)
            )
            windows = self._sample_windows(
                windows_temporal,
                static,
                static_cols,
                temporal_cols,
                step="val",
                w_idxs=w_idxs,
            )
            original_outsample_y = torch.clone(
                windows["temporal"][:, self.input_size :, y_idx]
            )

            windows = self._normalization(windows=windows, y_idx=y_idx)

            # Parse windows
            (
                insample_y,
                insample_mask,
                _,
                outsample_mask,
                hist_exog,
                futr_exog,
                stat_exog,
            ) = self._parse_windows(batch, windows)

            if self.RECURRENT:
                output_batch = self._validate_step_recurrent_batch(
                    insample_y=insample_y,
                    insample_mask=insample_mask,
                    futr_exog=futr_exog,
                    hist_exog=hist_exog,
                    stat_exog=stat_exog,
                    y_idx=y_idx,
                )
            else:
                windows_batch = dict(
                    insample_y=insample_y,  # [Ws, L, n_series]
                    insample_mask=insample_mask,  # [Ws, L, n_series]
                    futr_exog=futr_exog,  # univariate: [Ws, L, F]; multivariate: [Ws, F, L, n_series]
                    hist_exog=hist_exog,  # univariate: [Ws, L, X]; multivariate: [Ws, X, L, n_series]
                    stat_exog=stat_exog,
                )  # univariate: [Ws, S]; multivariate: [n_series, S]

                # Model Predictions
                output_batch = self(windows_batch)

            output_batch = self.loss.domain_map(output_batch)
            valid_loss_batch = self._compute_valid_loss(
                insample_y=insample_y,
                outsample_y=original_outsample_y,
                output=output_batch,
                outsample_mask=outsample_mask,
                y_idx=batch["y_idx"],
            )
            valid_losses.append(valid_loss_batch)
            batch_sizes.append(len(output_batch))

        valid_loss = torch.stack(valid_losses)
        batch_sizes = torch.tensor(batch_sizes, device=valid_loss.device)
        batch_size = torch.sum(batch_sizes)
        valid_loss = torch.sum(valid_loss * batch_sizes) / batch_size

        if torch.isnan(valid_loss):
            raise Exception("Loss is NaN, training stopped.")

        valid_loss_log = valid_loss.detach()
        self.log(
            "valid_loss",
            valid_loss_log.item(),
            batch_size=batch_size,
            prog_bar=True,
            on_epoch=True,
        )
        self.validation_step_outputs.append(valid_loss_log)
        return valid_loss

    def predict_step(self, batch, batch_idx):
        if self.RECURRENT:
            return self._predict_step_recurrent(batch, batch_idx)
        else:
            return self._predict_step_direct(
                batch, batch_idx, recursive=self.n_predicts > 1
            )

    def fit(
        self,
        dataset,
        val_size=0,
        test_size=0,
        random_seed=None,
        distributed_config=None,
    ):
        """Fit.

        The `fit` method, optimizes the neural network's weights using the
        initialization parameters (`learning_rate`, `windows_batch_size`, ...)
        and the `loss` function as defined during the initialization.
        Within `fit` we use a PyTorch Lightning `Trainer` that
        inherits the initialization's `self.trainer_kwargs`, to customize
        its inputs, see [PL's trainer arguments](https://pytorch-lightning.readthedocs.io/en/stable/api/pytorch_lightning.trainer.trainer.Trainer.html?highlight=trainer).

        The method is designed to be compatible with SKLearn-like classes
        and in particular to be compatible with the StatsForecast library.

        By default the `model` is not saving training checkpoints to protect
        disk memory, to get them change `enable_checkpointing=True` in `__init__`.

        Args:
            dataset (TimeSeriesDataset): NeuralForecast's `TimeSeriesDataset`, see [documentation](https://nixtla.github.io/neuralforecast/tsdataset.html).
            val_size (int): Validation size for temporal cross-validation.
            random_seed (int): Random seed for pytorch initializer and numpy generators, overwrites model.__init__'s.
            test_size (int): Test size for temporal cross-validation.

        Returns:
            None
        """
        return self._fit(
            dataset=dataset,
            batch_size=self.batch_size,
            valid_batch_size=self.valid_batch_size,
            val_size=val_size,
            test_size=test_size,
            random_seed=random_seed,
            distributed_config=distributed_config,
        )

    def predict(
        self,
        dataset,
        test_size=None,
        step_size=1,
        random_seed=None,
        quantiles=None,
        h=None,
        **data_module_kwargs,
    ):
        """Predict.

        Neural network prediction with PL's `Trainer` execution of `predict_step`.

<<<<<<< HEAD
        **Parameters:**<br>
        `dataset`: NeuralForecast's `TimeSeriesDataset`, see [documentation](https://nixtla.github.io/neuralforecast/tsdataset.html).<br>
        `test_size`: int=None, test size for temporal cross-validation.<br>
        `step_size`: int=1, Step size between each window.<br>
        `random_seed`: int=None, random_seed for pytorch initializer and numpy generators, overwrites model.__init__'s.<br>
        `quantiles`: list of floats, optional (default=None), target quantiles to predict. <br>
        `h`: int=None, horizon to predict, overwrites model's `h`.<br>
        `**data_module_kwargs`: PL's TimeSeriesDataModule args, see [documentation](https://pytorch-lightning.readthedocs.io/en/1.6.1/extensions/datamodules.html#using-a-datamodule).
=======
        Args:
            dataset (TimeSeriesDataset): NeuralForecast's `TimeSeriesDataset`, see [documentation](https://nixtla.github.io/neuralforecast/tsdataset.html).
            test_size (int): Test size for temporal cross-validation.
            step_size (int): Step size between each window.
            random_seed (int): Random seed for pytorch initializer and numpy generators, overwrites model.__init__'s.
            quantiles (list): Target quantiles to predict.
            **data_module_kwargs (dict): PL's TimeSeriesDataModule args, see [documentation](https://pytorch-lightning.readthedocs.io/en/1.6.1/extensions/datamodules.html#using-a-datamodule).

        Returns:
            None
>>>>>>> fbb012c8
        """
        self._check_exog(dataset)
        self._restart_seed(random_seed)
        if "quantile" in data_module_kwargs:
            warnings.warn(
                "The 'quantile' argument will be deprecated, use 'quantiles' instead."
            )
            if quantiles is not None:
                raise ValueError("You can't specify quantile and quantiles.")
            quantiles = [data_module_kwargs.pop("quantile")]
        self._set_quantiles(quantiles)

        self.predict_step_size = step_size
        self.decompose_forecast = False

        # Protect when case of multiple gpu. PL does not support return preds with multiple gpu.
        pred_trainer_kwargs = self.trainer_kwargs.copy()
        if (pred_trainer_kwargs.get("accelerator", None) == "gpu") and (
            torch.cuda.device_count() > 1
        ):
            pred_trainer_kwargs["devices"] = [0]
            pred_trainer_kwargs["strategy"] = "auto"

        # Determine the number of predictions to make in case h > self.h
        self.n_predicts = 1
        if h is not None and h > self.h:
            if not self.RECURRENT:
                self.n_predicts = math.ceil(h / self.h)
                assert (
                    self.test_size > self.h
                ), f"Test size should be larger than horizon h={self.h} for direct recursive prediction."
            else:
                self.h = h

        datamodule = TimeSeriesDataModule(
            dataset=dataset,
            valid_batch_size=self.valid_batch_size,
            **data_module_kwargs,
        )

        trainer = pl.Trainer(**pred_trainer_kwargs)
        fcsts = trainer.predict(self, datamodule=datamodule)
        fcsts = torch.vstack(fcsts)
        if h is not None:
            fcsts = fcsts[:, :h]

        if self.MULTIVARIATE:
            # [B, h, n_series (, Q)] -> [n_series, B, h (, Q)]
            fcsts = fcsts.swapaxes(0, 2)
            fcsts = fcsts.swapaxes(1, 2)

        fcsts = tensor_to_numpy(fcsts).flatten()
        fcsts = fcsts.reshape(-1, len(self.loss.output_names))

        # Reset n_predicts
        self.n_predicts = 1
        self.h = self.horizon_backup

        return fcsts

    def decompose(
        self,
        dataset,
        step_size=1,
        random_seed=None,
        quantiles=None,
        **data_module_kwargs,
    ):
        """Decompose Predictions.

        Decompose the predictions through the network's layers.
        Available methods are `ESRNN`, `NHITS`, `NBEATS`, and `NBEATSx`.

        Args:
            dataset (TimeSeriesDataset): NeuralForecast's `TimeSeriesDataset`, see [documentation here](https://nixtla.github.io/neuralforecast/tsdataset.html).
            step_size (int): Step size between each window of temporal data.
            random_seed (int): Random seed for pytorch initializer and numpy generators, overwrites model.__init__'s.
            quantiles (list): Target quantiles to predict.
            **data_module_kwargs (dict): PL's TimeSeriesDataModule args, see [documentation](https://pytorch-lightning.readthedocs.io/en/1.6.1/extensions/datamodules.html#using-a-datamodule).

        Returns:
            None
        """
        # Restart random seed
        if random_seed is None:
            random_seed = self.random_seed
        torch.manual_seed(random_seed)
        self._set_quantiles(quantiles)

        self.predict_step_size = step_size
        self.decompose_forecast = True
        datamodule = TimeSeriesDataModule(
            dataset=dataset,
            valid_batch_size=self.valid_batch_size,
            **data_module_kwargs,
        )
        trainer = pl.Trainer(**self.trainer_kwargs)
        fcsts = trainer.predict(self, datamodule=datamodule)
        self.decompose_forecast = False  # Default decomposition back to false
        fcsts = torch.vstack(fcsts)
        return tensor_to_numpy(fcsts)<|MERGE_RESOLUTION|>--- conflicted
+++ resolved
@@ -1,18 +1,11 @@
 
-<<<<<<< HEAD
-# %% auto 0
-__all__ = ['DISTRIBUTION_LOSSES', 'MULTIQUANTILE_LOSSES', 'DistributedConfig', 'BaseModel']
-
-# %% ../../nbs/common.base_model.ipynb 2
+
+
+__all__ = ['DistributedConfig', 'BaseModel']
+
+
+import inspect
 import math
-=======
-
-
-__all__ = ['DistributedConfig', 'BaseModel']
-
-
->>>>>>> fbb012c8
-import inspect
 import random
 import warnings
 from contextlib import contextmanager
@@ -37,10 +30,7 @@
 
 from ..losses.pytorch import BasePointLoss, DistributionLoss
 from ..utils import get_indexer_raise_missing
-from ._scalers import TemporalNorm
-
-
-<<<<<<< HEAD
+
 DISTRIBUTION_LOSSES = (
     losses.DistributionLoss,
     losses.PMM,
@@ -51,10 +41,9 @@
     losses.MQLoss,
     losses.HuberMQLoss,
 )
-
-# %% ../../nbs/common.base_model.ipynb 3
-=======
->>>>>>> fbb012c8
+from ._scalers import TemporalNorm
+
+
 @dataclass
 class DistributedConfig:
     partitions_path: str
@@ -1671,16 +1660,6 @@
 
         Neural network prediction with PL's `Trainer` execution of `predict_step`.
 
-<<<<<<< HEAD
-        **Parameters:**<br>
-        `dataset`: NeuralForecast's `TimeSeriesDataset`, see [documentation](https://nixtla.github.io/neuralforecast/tsdataset.html).<br>
-        `test_size`: int=None, test size for temporal cross-validation.<br>
-        `step_size`: int=1, Step size between each window.<br>
-        `random_seed`: int=None, random_seed for pytorch initializer and numpy generators, overwrites model.__init__'s.<br>
-        `quantiles`: list of floats, optional (default=None), target quantiles to predict. <br>
-        `h`: int=None, horizon to predict, overwrites model's `h`.<br>
-        `**data_module_kwargs`: PL's TimeSeriesDataModule args, see [documentation](https://pytorch-lightning.readthedocs.io/en/1.6.1/extensions/datamodules.html#using-a-datamodule).
-=======
         Args:
             dataset (TimeSeriesDataset): NeuralForecast's `TimeSeriesDataset`, see [documentation](https://nixtla.github.io/neuralforecast/tsdataset.html).
             test_size (int): Test size for temporal cross-validation.
@@ -1691,7 +1670,6 @@
 
         Returns:
             None
->>>>>>> fbb012c8
         """
         self._check_exog(dataset)
         self._restart_seed(random_seed)
