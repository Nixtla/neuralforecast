--- conflicted
+++ resolved
@@ -375,13 +375,8 @@
 
         return x, atten_vect
 
-<<<<<<< HEAD
-# %% ../../nbs/models.tft.ipynb 24
+# %% ../../nbs/models.tft.ipynb 23
 class TFT(BaseModel):
-=======
-# %% ../../nbs/models.tft.ipynb 23
-class TFT(BaseWindows):
->>>>>>> b9e1c8e2
     """TFT
 
     The Temporal Fusion Transformer architecture (TFT) is an Sequence-to-Sequence
@@ -432,6 +427,7 @@
     """
 
     # Class attributes
+    SAMPLING_TYPE = "windows"
     EXOGENOUS_FUTR = True
     EXOGENOUS_HIST = True
     EXOGENOUS_STAT = True
@@ -553,7 +549,7 @@
     def forward(self, windows_batch):
 
         # Parsiw windows_batch
-        y_insample = windows_batch["insample_y"]
+        y_insample = windows_batch["insample_y"][:, :, None]  # <- [B,T,1]
         futr_exog = windows_batch["futr_exog"]
         hist_exog = windows_batch["hist_exog"]
         stat_exog = windows_batch["stat_exog"]
