__all__ = ['RNN', 'GRU', 'LSTM', 'TCN', 'DeepAR', 'DilatedRNN',
           'MLP', 'NHITS', 'NBEATS', 'NBEATSx', 'DLinear', 'NLinear',
           'TFT', 'VanillaTransformer', 'Informer', 'Autoformer', 'PatchTST', 'FEDformer',
           'StemGNN', 'HINT', 'TimesNet', 'TimeLLM', 'TSMixer', 'TSMixerx', 'MLPMultivariate',
<<<<<<< HEAD
           'iTransformer', 'BiTCN', 'TiDE', 'DeepNPTS', 'VCformer'
=======
           'iTransformer', 'BiTCN', 'TiDE', 'DeepNPTS', 'SOFTS'
>>>>>>> c1d2f8b2
           ]

from .rnn import RNN
from .gru import GRU
from .lstm import LSTM
from .tcn import TCN
from .deepar import DeepAR
from .dilated_rnn import DilatedRNN
from .mlp import MLP
from .nhits import NHITS
from .nbeats import NBEATS
from .nbeatsx import NBEATSx
from .dlinear import DLinear
from .nlinear import NLinear
from .tft import TFT
from .stemgnn import StemGNN
from .vanillatransformer import VanillaTransformer
from .informer import Informer
from .autoformer import Autoformer
from .fedformer import FEDformer
from .patchtst import PatchTST
from .hint import HINT
from .timesnet import TimesNet
from .timellm import TimeLLM
from .tsmixer import TSMixer
from .tsmixerx import TSMixerx
from .mlpmultivariate import MLPMultivariate
from .itransformer import iTransformer
from .bitcn import BiTCN
from .tide import TiDE
from .deepnpts import DeepNPTS
<<<<<<< HEAD
from .vcformer import VCformer
=======
from .softs import SOFTS
>>>>>>> c1d2f8b2
<|MERGE_RESOLUTION|>--- conflicted
+++ resolved
@@ -2,11 +2,7 @@
            'MLP', 'NHITS', 'NBEATS', 'NBEATSx', 'DLinear', 'NLinear',
            'TFT', 'VanillaTransformer', 'Informer', 'Autoformer', 'PatchTST', 'FEDformer',
            'StemGNN', 'HINT', 'TimesNet', 'TimeLLM', 'TSMixer', 'TSMixerx', 'MLPMultivariate',
-<<<<<<< HEAD
-           'iTransformer', 'BiTCN', 'TiDE', 'DeepNPTS', 'VCformer'
-=======
-           'iTransformer', 'BiTCN', 'TiDE', 'DeepNPTS', 'SOFTS'
->>>>>>> c1d2f8b2
+           'iTransformer', 'BiTCN', 'TiDE', 'DeepNPTS', 'SOFTS', 'VCformer'
            ]
 
 from .rnn import RNN
@@ -38,8 +34,5 @@
 from .bitcn import BiTCN
 from .tide import TiDE
 from .deepnpts import DeepNPTS
-<<<<<<< HEAD
-from .vcformer import VCformer
-=======
 from .softs import SOFTS
->>>>>>> c1d2f8b2
+from .vcformer import VCformer