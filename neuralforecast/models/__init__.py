--- conflicted
+++ resolved
@@ -1,12 +1,7 @@
 __all__ = ['RNN', 'GRU', 'LSTM', 'TCN', 'DilatedRNN',
            'MLP', 'NHITS', 'NBEATS', 'NBEATSx',
-           'TFT', 'VanillaTransformer', 'Informer', 'Autoformer',
-<<<<<<< HEAD
+           'TFT', 'VanillaTransformer', 'Informer', 'Autoformer', 'PatchTST'
            'StemGNN', 'HINT']
-
-=======
-           'StemGNN', 'PatchTST']
->>>>>>> 0c1aa2a2
 from .rnn import RNN
 from .gru import GRU
 from .lstm import LSTM
@@ -20,9 +15,4 @@
 from .stemgnn import StemGNN
 from .vanillatransformer import VanillaTransformer
 from .informer import Informer
-from .autoformer import Autoformer
-<<<<<<< HEAD
-from .hint import HINT
-=======
-from .patchtst import PatchTST
->>>>>>> 0c1aa2a2
+from .autoformer import Autoformer