--- conflicted
+++ resolved
@@ -2,11 +2,7 @@
            'MLP', 'NHITS', 'NBEATS', 'NBEATSx', 'DLinear', 'NLinear',
            'TFT', 'VanillaTransformer', 'Informer', 'Autoformer', 'PatchTST', 'FEDformer',
            'StemGNN', 'HINT', 'TimesNet', 'TimeLLM', 'TSMixer', 'TSMixerx', 'MLPMultivariate',
-<<<<<<< HEAD
-           'iTransformer', 'BiTCN', 'TiDE', 'KAN'
-=======
-           'iTransformer', 'BiTCN', 'TiDE', 'DeepNPTS'
->>>>>>> 7aab005b
+           'iTransformer', 'BiTCN', 'TiDE', 'KAN', 'DeepNPTS'
            ]
 
 from .rnn import RNN
@@ -37,8 +33,5 @@
 from .itransformer import iTransformer
 from .bitcn import BiTCN
 from .tide import TiDE
-<<<<<<< HEAD
 from .kan import KAN
-=======
-from .deepnpts import DeepNPTS
->>>>>>> 7aab005b
+from .deepnpts import DeepNPTS