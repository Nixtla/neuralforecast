--- conflicted
+++ resolved
@@ -2,11 +2,7 @@
            'MLP', 'NHITS', 'NBEATS', 'NBEATSx', 'DLinear', 'NLinear',
            'TFT', 'VanillaTransformer', 'Informer', 'Autoformer', 'PatchTST', 'FEDformer',
            'StemGNN', 'HINT', 'TimesNet', 'TimeLLM', 'TSMixer', 'TSMixerx', 'MLPMultivariate',
-<<<<<<< HEAD
-           'iTransformer', 'BiTCN', 'TiDE', 'DeepNPTS', 'MOMENT'
-=======
-           'iTransformer', 'BiTCN', 'TiDE', 'DeepNPTS', 'SOFTS'
->>>>>>> 0b9fad9d
+           'iTransformer', 'BiTCN', 'TiDE', 'DeepNPTS', 'MOMENT', 'SOFTS'
            ]
 
 from .rnn import RNN
@@ -38,8 +34,5 @@
 from .bitcn import BiTCN
 from .tide import TiDE
 from .deepnpts import DeepNPTS
-<<<<<<< HEAD
 from .moment import MOMENT
-=======
-from .softs import SOFTS
->>>>>>> 0b9fad9d
+from .softs import SOFTS