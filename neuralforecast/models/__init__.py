__all__ = ['RNN', 'GRU', 'LSTM', 'TCN', 'DeepAR', 'DilatedRNN',
           'MLP', 'NHITS', 'NBEATS', 'NBEATSx', 'DLinear', 'NLinear',
           'TFT', 'VanillaTransformer', 'Informer', 'Autoformer', 'PatchTST', 'FEDformer',
           'StemGNN', 'HINT', 'TimesNet', 'TimeLLM', 'TSMixer', 'TSMixerx', 'MLPMultivariate',
<<<<<<< HEAD
           'iTransformer', 'BiTCN', 'TiDE', 'KAN', 'DeepNPTS', 'KANHITS', 'SOFTS'
=======
           'iTransformer', 'BiTCN', 'TiDE', 'DeepNPTS', 'SOFTS', 'TimeMixer'
>>>>>>> e0ecff82
           ]

from .rnn import RNN
from .gru import GRU
from .lstm import LSTM
from .tcn import TCN
from .deepar import DeepAR
from .dilated_rnn import DilatedRNN
from .mlp import MLP
from .nhits import NHITS
from .nbeats import NBEATS
from .nbeatsx import NBEATSx
from .dlinear import DLinear
from .nlinear import NLinear
from .tft import TFT
from .stemgnn import StemGNN
from .vanillatransformer import VanillaTransformer
from .informer import Informer
from .autoformer import Autoformer
from .fedformer import FEDformer
from .patchtst import PatchTST
from .hint import HINT
from .timesnet import TimesNet
from .timellm import TimeLLM
from .tsmixer import TSMixer
from .tsmixerx import TSMixerx
from .mlpmultivariate import MLPMultivariate
from .itransformer import iTransformer
from .bitcn import BiTCN
from .tide import TiDE
from .kan import KAN
from .deepnpts import DeepNPTS
<<<<<<< HEAD
from .kanhits import KANHITS
from .softs import SOFTS
=======
from .softs import SOFTS
from .timemixer import TimeMixer
>>>>>>> e0ecff82
<|MERGE_RESOLUTION|>--- conflicted
+++ resolved
@@ -2,11 +2,7 @@
            'MLP', 'NHITS', 'NBEATS', 'NBEATSx', 'DLinear', 'NLinear',
            'TFT', 'VanillaTransformer', 'Informer', 'Autoformer', 'PatchTST', 'FEDformer',
            'StemGNN', 'HINT', 'TimesNet', 'TimeLLM', 'TSMixer', 'TSMixerx', 'MLPMultivariate',
-<<<<<<< HEAD
-           'iTransformer', 'BiTCN', 'TiDE', 'KAN', 'DeepNPTS', 'KANHITS', 'SOFTS'
-=======
-           'iTransformer', 'BiTCN', 'TiDE', 'DeepNPTS', 'SOFTS', 'TimeMixer'
->>>>>>> e0ecff82
+           'iTransformer', 'BiTCN', 'TiDE', 'DeepNPTS', 'SOFTS', 'TimeMixer', 'KAN'
            ]
 
 from .rnn import RNN
@@ -37,12 +33,7 @@
 from .itransformer import iTransformer
 from .bitcn import BiTCN
 from .tide import TiDE
-from .kan import KAN
 from .deepnpts import DeepNPTS
-<<<<<<< HEAD
-from .kanhits import KANHITS
-from .softs import SOFTS
-=======
 from .softs import SOFTS
 from .timemixer import TimeMixer
->>>>>>> e0ecff82
+from .kan import KAN