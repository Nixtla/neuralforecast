# AUTOGENERATED! DO NOT EDIT! File to edit: ../../nbs/models.dilated_rnn.ipynb.

# %% auto 0
__all__ = ['DilatedRNN']

# %% ../../nbs/models.dilated_rnn.ipynb 6
from typing import List, Optional

import torch
import torch.nn as nn

from ..losses.pytorch import MAE
from ..common._base_model import BaseModel
from ..common._modules import MLP

# %% ../../nbs/models.dilated_rnn.ipynb 7
class LSTMCell(nn.Module):
    def __init__(self, input_size, hidden_size, dropout=0.0):
        super(LSTMCell, self).__init__()
        self.input_size = input_size
        self.hidden_size = hidden_size
        self.weight_ih = nn.Parameter(torch.randn(4 * hidden_size, input_size))
        self.weight_hh = nn.Parameter(torch.randn(4 * hidden_size, hidden_size))
        self.bias_ih = nn.Parameter(torch.randn(4 * hidden_size))
        self.bias_hh = nn.Parameter(torch.randn(4 * hidden_size))
        self.dropout = dropout

    def forward(self, inputs, hidden):
        hx, cx = hidden[0].squeeze(0), hidden[1].squeeze(0)
        gates = (
            torch.matmul(inputs, self.weight_ih.t())
            + self.bias_ih
            + torch.matmul(hx, self.weight_hh.t())
            + self.bias_hh
        )
        ingate, forgetgate, cellgate, outgate = gates.chunk(4, 1)

        ingate = torch.sigmoid(ingate)
        forgetgate = torch.sigmoid(forgetgate)
        cellgate = torch.tanh(cellgate)
        outgate = torch.sigmoid(outgate)

        cy = (forgetgate * cx) + (ingate * cellgate)
        hy = outgate * torch.tanh(cy)

        return hy, (hy, cy)

# %% ../../nbs/models.dilated_rnn.ipynb 8
class ResLSTMCell(nn.Module):
    def __init__(self, input_size, hidden_size, dropout=0.0):
        super(ResLSTMCell, self).__init__()
        self.register_buffer("input_size", torch.Tensor([input_size]))
        self.register_buffer("hidden_size", torch.Tensor([hidden_size]))
        self.weight_ii = nn.Parameter(torch.randn(3 * hidden_size, input_size))
        self.weight_ic = nn.Parameter(torch.randn(3 * hidden_size, hidden_size))
        self.weight_ih = nn.Parameter(torch.randn(3 * hidden_size, hidden_size))
        self.bias_ii = nn.Parameter(torch.randn(3 * hidden_size))
        self.bias_ic = nn.Parameter(torch.randn(3 * hidden_size))
        self.bias_ih = nn.Parameter(torch.randn(3 * hidden_size))
        self.weight_hh = nn.Parameter(torch.randn(1 * hidden_size, hidden_size))
        self.bias_hh = nn.Parameter(torch.randn(1 * hidden_size))
        self.weight_ir = nn.Parameter(torch.randn(hidden_size, input_size))
        self.dropout = dropout

    def forward(self, inputs, hidden):
        hx, cx = hidden[0].squeeze(0), hidden[1].squeeze(0)

        ifo_gates = (
            torch.matmul(inputs, self.weight_ii.t())
            + self.bias_ii
            + torch.matmul(hx, self.weight_ih.t())
            + self.bias_ih
            + torch.matmul(cx, self.weight_ic.t())
            + self.bias_ic
        )
        ingate, forgetgate, outgate = ifo_gates.chunk(3, 1)

        cellgate = torch.matmul(hx, self.weight_hh.t()) + self.bias_hh

        ingate = torch.sigmoid(ingate)
        forgetgate = torch.sigmoid(forgetgate)
        cellgate = torch.tanh(cellgate)
        outgate = torch.sigmoid(outgate)

        cy = (forgetgate * cx) + (ingate * cellgate)
        ry = torch.tanh(cy)

        if self.input_size == self.hidden_size:
            hy = outgate * (ry + inputs)
        else:
            hy = outgate * (ry + torch.matmul(inputs, self.weight_ir.t()))
        return hy, (hy, cy)

# %% ../../nbs/models.dilated_rnn.ipynb 9
class ResLSTMLayer(nn.Module):
    def __init__(self, input_size, hidden_size, dropout=0.0):
        super(ResLSTMLayer, self).__init__()
        self.input_size = input_size
        self.hidden_size = hidden_size
        self.cell = ResLSTMCell(input_size, hidden_size, dropout=0.0)

    def forward(self, inputs, hidden):
        inputs = inputs.unbind(0)
        outputs = []
        for i in range(len(inputs)):
            out, hidden = self.cell(inputs[i], hidden)
            outputs += [out]
        outputs = torch.stack(outputs)
        return outputs, hidden

# %% ../../nbs/models.dilated_rnn.ipynb 10
class AttentiveLSTMLayer(nn.Module):
    def __init__(self, input_size, hidden_size, dropout=0.0):
        super(AttentiveLSTMLayer, self).__init__()
        self.input_size = input_size
        self.hidden_size = hidden_size
        attention_hsize = hidden_size
        self.attention_hsize = attention_hsize

        self.cell = LSTMCell(input_size, hidden_size)
        self.attn_layer = nn.Sequential(
            nn.Linear(2 * hidden_size + input_size, attention_hsize),
            nn.Tanh(),
            nn.Linear(attention_hsize, 1),
        )
        self.softmax = nn.Softmax(dim=0)
        self.dropout = dropout

    def forward(self, inputs, hidden):
        inputs = inputs.unbind(0)
        outputs = []

        for t in range(len(inputs)):
            # attention on windows
            hx, cx = (tensor.squeeze(0) for tensor in hidden)
            hx_rep = hx.repeat(len(inputs), 1, 1)
            cx_rep = cx.repeat(len(inputs), 1, 1)
            x = torch.cat((inputs, hx_rep, cx_rep), dim=-1)
            l = self.attn_layer(x)
            beta = self.softmax(l)
            context = torch.bmm(beta.permute(1, 2, 0), inputs.permute(1, 0, 2)).squeeze(
                1
            )
            out, hidden = self.cell(context, hidden)
            outputs += [out]
        outputs = torch.stack(outputs)
        return outputs, hidden

# %% ../../nbs/models.dilated_rnn.ipynb 11
class DRNN(nn.Module):

    def __init__(
        self,
        n_input,
        n_hidden,
        n_layers,
        dilations,
        dropout=0,
        cell_type="GRU",
        batch_first=True,
    ):
        super(DRNN, self).__init__()

        self.dilations = dilations
        self.cell_type = cell_type
        self.batch_first = batch_first

        layers = []
        if self.cell_type == "GRU":
            cell = nn.GRU
        elif self.cell_type == "RNN":
            cell = nn.RNN
        elif self.cell_type == "LSTM":
            cell = nn.LSTM
        elif self.cell_type == "ResLSTM":
            cell = ResLSTMLayer
        elif self.cell_type == "AttentiveLSTM":
            cell = AttentiveLSTMLayer
        else:
            raise NotImplementedError

        for i in range(n_layers):
            if i == 0:
                c = cell(n_input, n_hidden, dropout=dropout)
            else:
                c = cell(n_hidden, n_hidden, dropout=dropout)
            layers.append(c)
        self.cells = nn.Sequential(*layers)

    def forward(self, inputs, hidden=None):
        if self.batch_first:
            inputs = inputs.transpose(0, 1)
        outputs = []
        for i, (cell, dilation) in enumerate(zip(self.cells, self.dilations)):
            if hidden is None:
                inputs, _ = self.drnn_layer(cell, inputs, dilation)
            else:
                inputs, hidden[i] = self.drnn_layer(cell, inputs, dilation, hidden[i])

            outputs.append(inputs[-dilation:])

        if self.batch_first:
            inputs = inputs.transpose(0, 1)
        return inputs, outputs

    def drnn_layer(self, cell, inputs, rate, hidden=None):
        n_steps = len(inputs)
        batch_size = inputs[0].size(0)
        hidden_size = cell.hidden_size

        inputs, dilated_steps = self._pad_inputs(inputs, n_steps, rate)
        dilated_inputs = self._prepare_inputs(inputs, rate)

        if hidden is None:
            dilated_outputs, hidden = self._apply_cell(
                dilated_inputs, cell, batch_size, rate, hidden_size
            )
        else:
            hidden = self._prepare_inputs(hidden, rate)
            dilated_outputs, hidden = self._apply_cell(
                dilated_inputs, cell, batch_size, rate, hidden_size, hidden=hidden
            )

        splitted_outputs = self._split_outputs(dilated_outputs, rate)
        outputs = self._unpad_outputs(splitted_outputs, n_steps)

        return outputs, hidden

    def _apply_cell(
        self, dilated_inputs, cell, batch_size, rate, hidden_size, hidden=None
    ):
        if hidden is None:
            hidden = torch.zeros(
                batch_size * rate,
                hidden_size,
                dtype=dilated_inputs.dtype,
                device=dilated_inputs.device,
            )
            hidden = hidden.unsqueeze(0)

            if self.cell_type in ["LSTM", "ResLSTM", "AttentiveLSTM"]:
                hidden = (hidden, hidden)

        dilated_outputs, hidden = cell(dilated_inputs, hidden)  # compatibility hack

        return dilated_outputs, hidden

    def _unpad_outputs(self, splitted_outputs, n_steps):
        return splitted_outputs[:n_steps]

    def _split_outputs(self, dilated_outputs, rate):
        batchsize = dilated_outputs.size(1) // rate

        blocks = [
            dilated_outputs[:, i * batchsize : (i + 1) * batchsize, :]
            for i in range(rate)
        ]

        interleaved = torch.stack((blocks)).transpose(1, 0)
        interleaved = interleaved.reshape(
            dilated_outputs.size(0) * rate, batchsize, dilated_outputs.size(2)
        )
        return interleaved

    def _pad_inputs(self, inputs, n_steps, rate):
        iseven = (n_steps % rate) == 0

        if not iseven:
            dilated_steps = n_steps // rate + 1

            zeros_ = torch.zeros(
                dilated_steps * rate - inputs.size(0),
                inputs.size(1),
                inputs.size(2),
                dtype=inputs.dtype,
                device=inputs.device,
            )
            inputs = torch.cat((inputs, zeros_))
        else:
            dilated_steps = n_steps // rate

        return inputs, dilated_steps

    def _prepare_inputs(self, inputs, rate):
        dilated_inputs = torch.cat([inputs[j::rate, :, :] for j in range(rate)], 1)
        return dilated_inputs

# %% ../../nbs/models.dilated_rnn.ipynb 12
class DilatedRNN(BaseModel):
    """DilatedRNN

    **Parameters:**<br>
    `h`: int, forecast horizon.<br>
    `input_size`: int, maximum sequence length for truncated train backpropagation. Default -1 uses all history.<br>
    `inference_input_size`: int, maximum sequence length for truncated inference. Default -1 uses all history.<br>
    `cell_type`: str, type of RNN cell to use. Options: 'GRU', 'RNN', 'LSTM', 'ResLSTM', 'AttentiveLSTM'.<br>
    `dilations`: int list, dilations betweem layers.<br>
    `encoder_hidden_size`: int=200, units for the RNN's hidden state size.<br>
    `context_size`: int=10, size of context vector for each timestamp on the forecasting window.<br>
    `decoder_hidden_size`: int=200, size of hidden layer for the MLP decoder.<br>
    `decoder_layers`: int=2, number of layers for the MLP decoder.<br>
    `futr_exog_list`: str list, future exogenous columns.<br>
    `hist_exog_list`: str list, historic exogenous columns.<br>
    `stat_exog_list`: str list, static exogenous columns.<br>
    `loss`: PyTorch module, instantiated train loss class from [losses collection](https://nixtla.github.io/neuralforecast/losses.pytorch.html).<br>
    `valid_loss`: PyTorch module=`loss`, instantiated valid loss class from [losses collection](https://nixtla.github.io/neuralforecast/losses.pytorch.html).<br>
    `max_steps`: int, maximum number of training steps.<br>
    `learning_rate`: float, Learning rate between (0, 1).<br>
    `num_lr_decays`: int, Number of learning rate decays, evenly distributed across max_steps.<br>
    `early_stop_patience_steps`: int, Number of validation iterations before early stopping.<br>
    `val_check_steps`: int, Number of training steps between every validation loss check.<br>
    `batch_size`: int=32, number of different series in each batch.<br>
    `valid_batch_size`: int=None, number of different series in each validation and test batch.<br>
    `step_size`: int=1, step size between each window of temporal data.<br>
    `scaler_type`: str='robust', type of scaler for temporal inputs normalization see [temporal scalers](https://nixtla.github.io/neuralforecast/common.scalers.html).<br>
    `random_seed`: int=1, random_seed for pytorch initializer and numpy generators.<br>
    `drop_last_loader`: bool=False, if True `TimeSeriesDataLoader` drops last non-full batch.<br>
    `alias`: str, optional,  Custom name of the model.<br>
    `optimizer`: Subclass of 'torch.optim.Optimizer', optional, user specified optimizer instead of the default choice (Adam).<br>
    `optimizer_kwargs`: dict, optional, list of parameters used by the user specified `optimizer`.<br>
    `lr_scheduler`: Subclass of 'torch.optim.lr_scheduler.LRScheduler', optional, user specified lr_scheduler instead of the default choice (StepLR).<br>
    `lr_scheduler_kwargs`: dict, optional, list of parameters used by the user specified `lr_scheduler`.<br>
    `dataloader_kwargs`: dict, optional, list of parameters passed into the PyTorch Lightning dataloader by the `TimeSeriesDataLoader`. <br>
    `**trainer_kwargs`: int,  keyword trainer arguments inherited from [PyTorch Lighning's trainer](https://pytorch-lightning.readthedocs.io/en/stable/api/pytorch_lightning.trainer.trainer.Trainer.html?highlight=trainer).<br>
    """

    # Class attributes
    EXOGENOUS_FUTR = True
    EXOGENOUS_HIST = True
    EXOGENOUS_STAT = True
    MULTIVARIATE = False  # If the model produces multivariate forecasts (True) or univariate (False)
    RECURRENT = (
        False  # If the model produces forecasts recursively (True) or direct (False)
    )

    def __init__(
        self,
        h: int,
        input_size: int,
        inference_input_size: int = -1,
        cell_type: str = "LSTM",
        dilations: List[List[int]] = [[1, 2], [4, 8]],
        encoder_hidden_size: int = 128,
        context_size: int = 10,
        decoder_hidden_size: int = 128,
        decoder_layers: int = 2,
        futr_exog_list=None,
        hist_exog_list=None,
        stat_exog_list=None,
        exclude_insample_y=False,
        loss=MAE(),
        valid_loss=None,
        max_steps: int = 1000,
        learning_rate: float = 1e-3,
        num_lr_decays: int = 3,
        early_stop_patience_steps: int = -1,
        val_check_steps: int = 100,
        batch_size=32,
        valid_batch_size: Optional[int] = None,
        windows_batch_size=128,
        inference_windows_batch_size=1024,
        start_padding_enabled=False,
        step_size: int = 1,
        scaler_type: str = "robust",
        random_seed: int = 1,
        drop_last_loader: bool = False,
        optimizer=None,
        optimizer_kwargs=None,
        lr_scheduler=None,
        lr_scheduler_kwargs=None,
        dataloader_kwargs=None,
        **trainer_kwargs
    ):
        super(DilatedRNN, self).__init__(
            h=h,
            input_size=input_size,
            futr_exog_list=futr_exog_list,
            hist_exog_list=hist_exog_list,
            stat_exog_list=stat_exog_list,
            exclude_insample_y=exclude_insample_y,
            loss=loss,
            valid_loss=valid_loss,
            max_steps=max_steps,
            learning_rate=learning_rate,
            num_lr_decays=num_lr_decays,
            early_stop_patience_steps=early_stop_patience_steps,
            val_check_steps=val_check_steps,
            batch_size=batch_size,
            valid_batch_size=valid_batch_size,
            windows_batch_size=windows_batch_size,
            inference_windows_batch_size=inference_windows_batch_size,
            start_padding_enabled=start_padding_enabled,
            step_size=step_size,
            scaler_type=scaler_type,
<<<<<<< HEAD
            random_seed=random_seed,
            num_workers_loader=num_workers_loader,
=======
            futr_exog_list=futr_exog_list,
            hist_exog_list=hist_exog_list,
            stat_exog_list=stat_exog_list,
>>>>>>> 5c1a338c
            drop_last_loader=drop_last_loader,
            optimizer=optimizer,
            optimizer_kwargs=optimizer_kwargs,
            lr_scheduler=lr_scheduler,
            lr_scheduler_kwargs=lr_scheduler_kwargs,
            dataloader_kwargs=dataloader_kwargs,
            **trainer_kwargs
        )

        # Dilated RNN
        self.cell_type = cell_type
        self.dilations = dilations
        self.encoder_hidden_size = encoder_hidden_size

        # Context adapter
        self.context_size = context_size

        # MLP decoder
        self.decoder_hidden_size = decoder_hidden_size
        self.decoder_layers = decoder_layers

        # RNN input size (1 for target variable y)
        input_encoder = (
            1 + self.hist_exog_size + self.stat_exog_size + self.futr_exog_size
        )

        # Instantiate model
        layers = []
        for grp_num in range(len(self.dilations)):
            if grp_num > 0:
                input_encoder = self.encoder_hidden_size
            layer = DRNN(
                input_encoder,
                self.encoder_hidden_size,
                n_layers=len(self.dilations[grp_num]),
                dilations=self.dilations[grp_num],
                cell_type=self.cell_type,
            )
            layers.append(layer)

        self.rnn_stack = nn.Sequential(*layers)

        # Context adapter
        self.context_adapter = nn.Linear(in_features=self.input_size, out_features=h)

        # Decoder MLP
        self.mlp_decoder = MLP(
            in_features=self.encoder_hidden_size + self.futr_exog_size,
            out_features=self.loss.outputsize_multiplier,
            hidden_size=self.decoder_hidden_size,
            num_layers=self.decoder_layers,
            activation="ReLU",
            dropout=0.0,
        )

    def forward(self, windows_batch):

        # Parse windows_batch
        encoder_input = windows_batch["insample_y"]  # [B, L, 1]
        futr_exog = windows_batch["futr_exog"]  # [B, L + h, F]
        hist_exog = windows_batch["hist_exog"]  # [B, L, X]
        stat_exog = windows_batch["stat_exog"]  # [B, S]

        # Concatenate y, historic and static inputs
        batch_size, seq_len = encoder_input.shape[:2]
        if self.hist_exog_size > 0:
            encoder_input = torch.cat(
                (encoder_input, hist_exog), dim=2
            )  # [B, L, 1] + [B, L, X] -> [B, L, 1 + X]

        if self.stat_exog_size > 0:
            stat_exog = stat_exog.unsqueeze(1).repeat(
                1, seq_len, 1
            )  # [B, S] -> [B, L, S]
            encoder_input = torch.cat(
                (encoder_input, stat_exog), dim=2
            )  # [B, L, 1 + X] + [B, L, S] -> [B, L, 1 + X + S]

        if self.futr_exog_size > 0:
            encoder_input = torch.cat(
                (encoder_input, futr_exog[:, :seq_len]), dim=2
            )  # [B, L, 1 + X + S] + [B, L, F] -> [B, L, 1 + X + S + F]

        # DilatedRNN forward
        for layer_num in range(len(self.rnn_stack)):
            residual = encoder_input
            output, _ = self.rnn_stack[layer_num](encoder_input)
            if layer_num > 0:
                output += residual
            encoder_input = output

        # Context adapter
        output = output.permute(0, 2, 1)  # [B, L, C] -> [B, C, L]
        context = self.context_adapter(output)  # [B, C, L] -> [B, C, h]

        # Residual connection with futr_exog
        if self.futr_exog_size > 0:
            futr_exog_futr = futr_exog[:, seq_len:].permute(
                0, 2, 1
            )  # [B, h, F] -> [B, F, h]
            context = torch.cat(
                (context, futr_exog_futr), dim=1
            )  # [B, C, h] + [B, F, h] = [B, C + F, h]

        # Final forecast
        context = context.permute(0, 2, 1)  # [B, C + F, h] -> [B, h, C + F]
        output = self.mlp_decoder(context)  # [B, h, C + F] -> [B, h, n_output]

        return output<|MERGE_RESOLUTION|>--- conflicted
+++ resolved
@@ -392,14 +392,7 @@
             start_padding_enabled=start_padding_enabled,
             step_size=step_size,
             scaler_type=scaler_type,
-<<<<<<< HEAD
             random_seed=random_seed,
-            num_workers_loader=num_workers_loader,
-=======
-            futr_exog_list=futr_exog_list,
-            hist_exog_list=hist_exog_list,
-            stat_exog_list=stat_exog_list,
->>>>>>> 5c1a338c
             drop_last_loader=drop_last_loader,
             optimizer=optimizer,
             optimizer_kwargs=optimizer_kwargs,
