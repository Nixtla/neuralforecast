{
 "cells": [
  {
   "cell_type": "code",
   "execution_count": null,
   "metadata": {},
   "outputs": [],
   "source": [
    "#| default_exp models.rnn"
   ]
  },
  {
   "cell_type": "code",
   "execution_count": null,
   "metadata": {},
   "outputs": [],
   "source": [
    "#| hide\n",
    "%load_ext autoreload\n",
    "%autoreload 2"
   ]
  },
  {
   "cell_type": "markdown",
   "metadata": {},
   "source": [
    "#  RNN"
   ]
  },
  {
   "cell_type": "markdown",
   "metadata": {},
   "source": [
    "Elman proposed this classic recurrent neural network (`RNN`) in 1990, where each layer uses the following recurrent transformation:\n",
    "$$\\mathbf{h}^{l}_{t} = \\mathrm{Activation}([\\mathbf{y}_{t},\\mathbf{x}^{(h)}_{t},\\mathbf{x}^{(s)}] W^{\\intercal}_{ih} + b_{ih}  +  \\mathbf{h}^{l}_{t-1} W^{\\intercal}_{hh} + b_{hh})$$ \n",
    "\n",
    "where $\\mathbf{h}^{l}_{t}$, is the hidden state of RNN layer $l$ for time $t$, $\\mathbf{y}_{t}$ is the input at time $t$ and $\\mathbf{h}_{t-1}$ is the hidden state of the previous layer at $t-1$, $\\mathbf{x}^{(s)}$ are static exogenous inputs, $\\mathbf{x}^{(h)}_{t}$ historic exogenous, $\\mathbf{x}^{(f)}_{[:t+H]}$ are future exogenous available at the time of the prediction. The available activations are `tanh`, and `relu`. The predictions are obtained by transforming the hidden states into contexts $\\mathbf{c}_{[t+1:t+H]}$, that are decoded and adapted into $\\mathbf{\\hat{y}}_{[t+1:t+H],[q]}$ through MLPs.\n",
    "\n",
    "\\begin{align}\n",
    " \\mathbf{h}_{t} &= \\textrm{RNN}([\\mathbf{y}_{t},\\mathbf{x}^{(h)}_{t},\\mathbf{x}^{(s)}], \\mathbf{h}_{t-1})\\\\\n",
    "\\mathbf{c}_{[t+1:t+H]}&=\\textrm{Linear}([\\mathbf{h}_{t}, \\mathbf{x}^{(f)}_{[:t+H]}]) \\\\ \n",
    "\\hat{y}_{\\tau,[q]}&=\\textrm{MLP}([\\mathbf{c}_{\\tau},\\mathbf{x}^{(f)}_{\\tau}])\n",
    "\\end{align}\n",
    "\n",
    "**References**<br>\n",
    "-[Jeffrey L. Elman (1990). \"Finding Structure in Time\".](https://onlinelibrary.wiley.com/doiabs/10.1207/s15516709cog1402_1)<br>\n",
    "-[Cho, K., van Merrienboer, B., Gülcehre, C., Bougares, F., Schwenk, H., & Bengio, Y. (2014). Learning phrase representations using RNN encoder-decoder for statistical machine translation.](http://arxiv.org/abs/1406.1078)<br>"
   ]
  },
  {
   "cell_type": "markdown",
   "metadata": {},
   "source": [
    "![Figure 1. Single Layer Elman RNN with MLP decoder.](imgs_models/rnn.png)"
   ]
  },
  {
   "cell_type": "code",
   "execution_count": null,
   "metadata": {},
   "outputs": [],
   "source": [
    "#| hide\n",
    "import logging\n",
    "from fastcore.test import test_eq\n",
    "from nbdev.showdoc import show_doc\n",
    "from neuralforecast.common._model_checks import check_model"
   ]
  },
  {
   "cell_type": "code",
   "execution_count": null,
   "metadata": {},
   "outputs": [],
   "source": [
    "#| export\n",
    "from typing import Optional\n",
    "\n",
    "import torch\n",
    "import torch.nn as nn\n",
    "import warnings\n",
    "\n",
    "from neuralforecast.losses.pytorch import MAE\n",
    "from neuralforecast.common._base_model import BaseModel\n",
    "from neuralforecast.common._modules import MLP"
   ]
  },
  {
   "cell_type": "code",
   "execution_count": null,
   "metadata": {},
   "outputs": [],
   "source": [
    "#| export\n",
    "class RNN(BaseModel):\n",
    "    \"\"\" RNN\n",
    "\n",
    "    Multi Layer Elman RNN (RNN), with MLP decoder.\n",
    "    The network has `tanh` or `relu` non-linearities, it is trained using \n",
    "    ADAM stochastic gradient descent. The network accepts static, historic \n",
    "    and future exogenous data.\n",
    "\n",
    "    **Parameters:**<br>\n",
    "    `h`: int, forecast horizon.<br>\n",
    "    `input_size`: int, maximum sequence length for truncated train backpropagation. Default -1 uses all history.<br>\n",
    "    `inference_input_size`: int, maximum sequence length for truncated inference. Default -1 uses all history.<br>\n",
    "    `encoder_n_layers`: int=2, number of layers for the RNN.<br>\n",
    "    `encoder_hidden_size`: int=200, units for the RNN's hidden state size.<br>\n",
    "    `encoder_activation`: str=`tanh`, type of RNN activation from `tanh` or `relu`.<br>\n",
    "    `encoder_bias`: bool=True, whether or not to use biases b_ih, b_hh within RNN units.<br>\n",
    "    `encoder_dropout`: float=0., dropout regularization applied to RNN outputs.<br>\n",
    "    `context_size`: deprecated.<br>\n",
    "    `decoder_hidden_size`: int=200, size of hidden layer for the MLP decoder.<br>\n",
    "    `decoder_layers`: int=2, number of layers for the MLP decoder.<br>\n",
    "    `futr_exog_list`: str list, future exogenous columns.<br>\n",
    "    `hist_exog_list`: str list, historic exogenous columns.<br>\n",
    "    `stat_exog_list`: str list, static exogenous columns.<br>\n",
    "    `loss`: PyTorch module, instantiated train loss class from [losses collection](https://nixtla.github.io/neuralforecast/losses.pytorch.html).<br>\n",
    "    `valid_loss`: PyTorch module=`loss`, instantiated valid loss class from [losses collection](https://nixtla.github.io/neuralforecast/losses.pytorch.html).<br>\n",
    "    `max_steps`: int=1000, maximum number of training steps.<br>\n",
    "    `learning_rate`: float=1e-3, Learning rate between (0, 1).<br>\n",
    "    `num_lr_decays`: int=-1, Number of learning rate decays, evenly distributed across max_steps.<br>\n",
    "    `early_stop_patience_steps`: int=-1, Number of validation iterations before early stopping.<br>\n",
    "    `val_check_steps`: int=100, Number of training steps between every validation loss check.<br>\n",
    "    `batch_size`: int=32, number of differentseries in each batch.<br>\n",
    "    `valid_batch_size`: int=None, number of different series in each validation and test batch.<br>\n",
    "    `scaler_type`: str='robust', type of scaler for temporal inputs normalization see [temporal scalers](https://nixtla.github.io/neuralforecast/common.scalers.html).<br>\n",
    "    `random_seed`: int=1, random_seed for pytorch initializer and numpy generators.<br>\n",
    "    `drop_last_loader`: bool=False, if True `TimeSeriesDataLoader` drops last non-full batch.<br>\n",
    "    `optimizer`: Subclass of 'torch.optim.Optimizer', optional, user specified optimizer instead of the default choice (Adam).<br>\n",
    "    `optimizer_kwargs`: dict, optional, list of parameters used by the user specified `optimizer`.<br>\n",
    "    `lr_scheduler`: Subclass of 'torch.optim.lr_scheduler.LRScheduler', optional, user specified lr_scheduler instead of the default choice (StepLR).<br>\n",
    "    `lr_scheduler_kwargs`: dict, optional, list of parameters used by the user specified `lr_scheduler`.<br>    \n",
    "    `dataloader_kwargs`: dict, optional, list of parameters passed into the PyTorch Lightning dataloader by the `TimeSeriesDataLoader`. <br>\n",
    "    `alias`: str, optional,  Custom name of the model.<br>\n",
    "\n",
    "    `**trainer_kwargs`: int,  keyword trainer arguments inherited from [PyTorch Lighning's trainer](https://pytorch-lightning.readthedocs.io/en/stable/api/pytorch_lightning.trainer.trainer.Trainer.html?highlight=trainer).<br>    \n",
    "    \"\"\"\n",
    "    # Class attributes\n",
    "    EXOGENOUS_FUTR = True\n",
    "    EXOGENOUS_HIST = True\n",
    "    EXOGENOUS_STAT = True\n",
    "    MULTIVARIATE = False    # If the model produces multivariate forecasts (True) or univariate (False)\n",
    "    RECURRENT = True        # If the model produces forecasts recursively (True) or direct (False)\n",
    "\n",
    "    def __init__(self,\n",
    "                 h: int,\n",
    "                 input_size: int = -1,\n",
    "                 inference_input_size: int = -1,\n",
    "                 encoder_n_layers: int = 2,\n",
    "                 encoder_hidden_size: int = 128,\n",
    "                 encoder_activation: str = 'tanh',\n",
    "                 encoder_bias: bool = True,\n",
    "                 encoder_dropout: float = 0.,\n",
    "                 context_size: Optional[int] = None,\n",
    "                 decoder_hidden_size: int = 128,\n",
    "                 decoder_layers: int = 2,\n",
    "                 futr_exog_list = None,\n",
    "                 hist_exog_list = None,\n",
    "                 stat_exog_list = None,\n",
    "                 exclude_insample_y = False,\n",
    "                 recurrent = False,\n",
    "                 loss = MAE(),\n",
    "                 valid_loss = None,\n",
    "                 max_steps: int = 1000,\n",
    "                 learning_rate: float = 1e-3,\n",
    "                 num_lr_decays: int = -1,\n",
    "                 early_stop_patience_steps: int =-1,\n",
    "                 val_check_steps: int = 100,\n",
    "                 batch_size=32,\n",
    "                 valid_batch_size: Optional[int] = None,\n",
    "                 windows_batch_size = 128,\n",
    "                 inference_windows_batch_size = 1024,\n",
    "                 start_padding_enabled = False,\n",
    "                 step_size: int = 1,\n",
    "                 scaler_type: str='robust',\n",
    "                 random_seed=1,\n",
    "                 drop_last_loader=False,\n",
    "                 optimizer=None,\n",
    "                 optimizer_kwargs=None,\n",
    "                 lr_scheduler = None,\n",
    "                 lr_scheduler_kwargs = None,  \n",
    "                 dataloader_kwargs = None,               \n",
    "                 **trainer_kwargs):\n",
    "        \n",
    "        self.RECURRENT = recurrent\n",
    "\n",
    "        super(RNN, self).__init__(\n",
    "            h=h,\n",
    "            input_size=input_size,\n",
    "            futr_exog_list=futr_exog_list,\n",
    "            hist_exog_list=hist_exog_list,\n",
    "            stat_exog_list=stat_exog_list,\n",
    "            exclude_insample_y = exclude_insample_y,\n",
    "            loss=loss,\n",
    "            valid_loss=valid_loss,\n",
    "            max_steps=max_steps,\n",
    "            learning_rate=learning_rate,\n",
    "            num_lr_decays=num_lr_decays,\n",
    "            early_stop_patience_steps=early_stop_patience_steps,\n",
    "            val_check_steps=val_check_steps,\n",
    "            batch_size=batch_size,\n",
    "            valid_batch_size=valid_batch_size,\n",
    "            windows_batch_size=windows_batch_size,\n",
    "            inference_windows_batch_size=inference_windows_batch_size,\n",
    "            start_padding_enabled=start_padding_enabled,\n",
    "            step_size=step_size,\n",
    "            scaler_type=scaler_type,\n",
<<<<<<< HEAD
    "            random_seed=random_seed,\n",
    "            num_workers_loader=num_workers_loader,\n",
=======
    "            futr_exog_list=futr_exog_list,\n",
    "            hist_exog_list=hist_exog_list,\n",
    "            stat_exog_list=stat_exog_list,\n",
>>>>>>> 5c1a338c
    "            drop_last_loader=drop_last_loader,\n",
    "            optimizer=optimizer,\n",
    "            optimizer_kwargs=optimizer_kwargs,\n",
    "            lr_scheduler=lr_scheduler,\n",
    "            lr_scheduler_kwargs=lr_scheduler_kwargs,\n",
    "            dataloader_kwargs=dataloader_kwargs,\n",
    "            **trainer_kwargs\n",
    "        )\n",
    "\n",
    "        # RNN\n",
    "        self.encoder_n_layers = encoder_n_layers\n",
    "        self.encoder_hidden_size = encoder_hidden_size\n",
    "        self.encoder_activation = encoder_activation\n",
    "        self.encoder_bias = encoder_bias\n",
    "        self.encoder_dropout = encoder_dropout\n",
    "\n",
    "        # Context adapter\n",
    "        if context_size is not None:\n",
    "            warnings.warn(\"context_size is deprecated and will be removed in future versions.\")\n",
    "\n",
    "        # Context adapter\n",
    "        self.context_size = context_size\n",
    "\n",
    "        # MLP decoder\n",
    "        self.decoder_hidden_size = decoder_hidden_size\n",
    "        self.decoder_layers = decoder_layers\n",
    "\n",
    "        # RNN input size (1 for target variable y)\n",
    "        input_encoder = 1 + self.hist_exog_size + self.stat_exog_size + self.futr_exog_size\n",
    "\n",
    "        # Instantiate model\n",
    "        self.rnn_state = None\n",
    "        self.maintain_state = False\n",
    "        self.hist_encoder = nn.RNN(input_size=input_encoder,\n",
    "                                    hidden_size=self.encoder_hidden_size,\n",
    "                                    num_layers=self.encoder_n_layers,\n",
    "                                    bias=self.encoder_bias,\n",
    "                                    dropout=self.encoder_dropout,\n",
    "                                    batch_first=True)\n",
    "\n",
    "        # Decoder MLP\n",
    "        if self.RECURRENT:\n",
    "            self.proj = nn.Linear(self.encoder_hidden_size, self.loss.outputsize_multiplier)\n",
    "        else:\n",
    "            self.mlp_decoder = MLP(in_features=self.encoder_hidden_size + self.futr_exog_size,\n",
    "                                out_features=self.loss.outputsize_multiplier,\n",
    "                                hidden_size=self.decoder_hidden_size,\n",
    "                                num_layers=self.decoder_layers,\n",
    "                                activation='ReLU',\n",
    "                                dropout=0.0)\n",
    "\n",
    "    def forward(self, windows_batch):\n",
    "        \n",
    "        # Parse windows_batch\n",
    "        encoder_input = windows_batch['insample_y']                         # [B, seq_len, 1]\n",
    "        futr_exog     = windows_batch['futr_exog']                          # [B, seq_len, F]\n",
    "        hist_exog     = windows_batch['hist_exog']                          # [B, seq_len, X]\n",
    "        stat_exog     = windows_batch['stat_exog']                          # [B, S]\n",
    "\n",
    "        # Concatenate y, historic and static inputs              \n",
    "        batch_size, seq_len = encoder_input.shape[:2]\n",
    "        if self.hist_exog_size > 0:\n",
    "            encoder_input = torch.cat((encoder_input, hist_exog), dim=2)    # [B, seq_len, 1] + [B, seq_len, X] -> [B, seq_len, 1 + X]\n",
    "\n",
    "        if self.stat_exog_size > 0:\n",
    "            # print(encoder_input.shape)\n",
    "            stat_exog = stat_exog.unsqueeze(1).repeat(1, seq_len, 1)        # [B, S] -> [B, seq_len, S]\n",
    "            encoder_input = torch.cat((encoder_input, stat_exog), dim=2)    # [B, seq_len, 1 + X] + [B, seq_len, S] -> [B, seq_len, 1 + X + S]\n",
    "\n",
    "        if self.futr_exog_size > 0:\n",
    "            encoder_input = torch.cat((encoder_input, \n",
    "                                       futr_exog[:, :seq_len]), dim=2)      # [B, seq_len, 1 + X + S] + [B, seq_len, F] -> [B, seq_len, 1 + X + S + F]\n",
    "\n",
    "        if self.RECURRENT:\n",
    "            if self.maintain_state:\n",
    "                rnn_state = self.rnn_state\n",
    "            else:\n",
    "                rnn_state = None\n",
    "            \n",
    "            output, rnn_state = self.hist_encoder(encoder_input, \n",
    "                                                            rnn_state)      # [B, seq_len, rnn_hidden_state]\n",
    "            output = self.proj(output)                                      # [B, seq_len, rnn_hidden_state] -> [B, seq_len, n_output]\n",
    "            if self.maintain_state:\n",
    "                self.rnn_state = rnn_state\n",
    "        else:\n",
    "            hidden_state, _ = self.hist_encoder(encoder_input, None)       # [B, seq_len, rnn_hidden_state]\n",
    "            hidden_state = hidden_state[:, -self.h:]                       # [B, seq_len, rnn_hidden_state] -> [B, h, rnn_hidden_state]\n",
    "            \n",
    "            if self.futr_exog_size > 0:\n",
    "                futr_exog_futr = futr_exog[:, -self.h:]                    # [B, h, F]\n",
    "                hidden_state = torch.cat((hidden_state, \n",
    "                                          futr_exog_futr), dim=-1)          # [B, h, rnn_hidden_state] + [B, h, F] -> [B, h, rnn_hidden_state + F]\n",
    "\n",
    "            output = self.mlp_decoder(hidden_state)                        # [B, h, rnn_hidden_state + F] -> [B, seq_len, n_output]\n",
    "\n",
    "        return output[:, -self.h:]"
   ]
  },
  {
   "cell_type": "code",
   "execution_count": null,
   "metadata": {},
   "outputs": [],
   "source": [
    "show_doc(RNN)"
   ]
  },
  {
   "cell_type": "code",
   "execution_count": null,
   "metadata": {},
   "outputs": [],
   "source": [
    "show_doc(RNN.fit, name='RNN.fit')"
   ]
  },
  {
   "cell_type": "code",
   "execution_count": null,
   "metadata": {},
   "outputs": [],
   "source": [
    "show_doc(RNN.predict, name='RNN.predict')"
   ]
  },
  {
   "cell_type": "code",
   "execution_count": null,
   "metadata": {},
   "outputs": [],
   "source": [
    "#| hide\n",
    "# Unit tests for models\n",
    "logging.getLogger(\"pytorch_lightning\").setLevel(logging.ERROR)\n",
    "logging.getLogger(\"lightning_fabric\").setLevel(logging.ERROR)\n",
    "with warnings.catch_warnings():\n",
    "    warnings.simplefilter(\"ignore\")\n",
    "    check_model(RNN, [\"airpassengers\"])"
   ]
  },
  {
   "cell_type": "markdown",
   "metadata": {},
   "source": [
    "## Usage Example"
   ]
  },
  {
   "cell_type": "code",
   "execution_count": null,
   "metadata": {},
   "outputs": [],
   "source": [
    "#| eval: false\n",
    "import pandas as pd\n",
    "import matplotlib.pyplot as plt\n",
    "\n",
    "from neuralforecast import NeuralForecast\n",
    "from neuralforecast.models import RNN\n",
    "from neuralforecast.losses.pytorch import MQLoss\n",
    "from neuralforecast.utils import AirPassengersPanel, AirPassengersStatic\n",
    "Y_train_df = AirPassengersPanel[AirPassengersPanel.ds<AirPassengersPanel['ds'].values[-12]] # 132 train\n",
    "Y_test_df = AirPassengersPanel[AirPassengersPanel.ds>=AirPassengersPanel['ds'].values[-12]].reset_index(drop=True) # 12 test\n",
    "\n",
    "fcst = NeuralForecast(\n",
    "    models=[RNN(h=12,\n",
    "                input_size=24,\n",
    "                inference_input_size=24,\n",
    "                loss=MQLoss(level=[80, 90]),\n",
    "                valid_loss=MQLoss(level=[80, 90]),\n",
    "                scaler_type='standard',\n",
    "                encoder_n_layers=2,\n",
    "                encoder_hidden_size=128,\n",
    "                decoder_hidden_size=128,\n",
    "                decoder_layers=2,\n",
    "                max_steps=200,\n",
    "                futr_exog_list=['y_[lag12]'],\n",
    "                stat_exog_list=['airline1'],\n",
    "                )\n",
    "    ],\n",
    "    freq='M'\n",
    ")\n",
    "fcst.fit(df=Y_train_df, static_df=AirPassengersStatic, val_size=12)\n",
    "forecasts = fcst.predict(futr_df=Y_test_df)\n",
    "\n",
    "Y_hat_df = forecasts.reset_index(drop=False).drop(columns=['unique_id','ds'])\n",
    "plot_df = pd.concat([Y_test_df, Y_hat_df], axis=1)\n",
    "plot_df = pd.concat([Y_train_df, plot_df])\n",
    "\n",
    "plot_df = plot_df[plot_df.unique_id=='Airline1'].drop('unique_id', axis=1)\n",
    "plt.plot(plot_df['ds'], plot_df['y'], c='black', label='True')\n",
    "plt.plot(plot_df['ds'], plot_df['RNN-median'], c='blue', label='median')\n",
    "plt.fill_between(x=plot_df['ds'][-12:], \n",
    "                 y1=plot_df['RNN-lo-90'][-12:].values, \n",
    "                 y2=plot_df['RNN-hi-90'][-12:].values,\n",
    "                 alpha=0.4, label='level 90')\n",
    "plt.legend()\n",
    "plt.grid()\n",
    "plt.plot()"
   ]
  }
 ],
 "metadata": {
  "kernelspec": {
   "display_name": "python3",
   "language": "python",
   "name": "python3"
  }
 },
 "nbformat": 4,
 "nbformat_minor": 4
}<|MERGE_RESOLUTION|>--- conflicted
+++ resolved
@@ -206,14 +206,7 @@
     "            start_padding_enabled=start_padding_enabled,\n",
     "            step_size=step_size,\n",
     "            scaler_type=scaler_type,\n",
-<<<<<<< HEAD
     "            random_seed=random_seed,\n",
-    "            num_workers_loader=num_workers_loader,\n",
-=======
-    "            futr_exog_list=futr_exog_list,\n",
-    "            hist_exog_list=hist_exog_list,\n",
-    "            stat_exog_list=stat_exog_list,\n",
->>>>>>> 5c1a338c
     "            drop_last_loader=drop_last_loader,\n",
     "            optimizer=optimizer,\n",
     "            optimizer_kwargs=optimizer_kwargs,\n",
