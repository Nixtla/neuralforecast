{
 "cells": [
  {
   "cell_type": "code",
   "execution_count": null,
   "id": "f77bc74d-58a1-4c14-b477-f52d28f2a869",
   "metadata": {},
   "outputs": [],
   "source": [
    "#| default_exp models.mlpmultivariate"
   ]
  },
  {
   "cell_type": "code",
   "execution_count": null,
   "id": "15392f6f",
   "metadata": {},
   "outputs": [],
   "source": [
    "#| hide\n",
    "%load_ext autoreload\n",
    "%autoreload 2"
   ]
  },
  {
   "attachments": {},
   "cell_type": "markdown",
   "id": "12fa25a4",
   "metadata": {},
   "source": [
    "# MLPMultivariate\n",
    "> One of the simplest neural architectures are Multi Layer Perceptrons (`MLP`) composed of stacked Fully Connected Neural Networks trained with backpropagation. Each node in the architecture is capable of modeling non-linear relationships granted by their activation functions. Novel activations like Rectified Linear Units (`ReLU`) have greatly improved the ability to fit deeper networks overcoming gradient vanishing problems that were associated with `Sigmoid` and `TanH` activations. For the forecasting task the last layer is changed to follow a auto-regression problem. This version is multivariate, indicating that it will predict all time series of the forecasting problem jointly. <br><br>**References**<br>-[Rosenblatt, F. (1958). \"The perceptron: A probabilistic model for information storage and organization in the brain.\"](https://psycnet.apa.org/record/1959-09865-001)<br>-[Fukushima, K. (1975). \"Cognitron: A self-organizing multilayered neural network.\"](https://pascal-francis.inist.fr/vibad/index.php?action=getRecordDetail&idt=PASCAL7750396723)<br>-[Vinod Nair, Geoffrey E. Hinton (2010). \"Rectified Linear Units Improve Restricted Boltzmann Machines\"](https://www.cs.toronto.edu/~fritz/absps/reluICML.pdf)<br>"
   ]
  },
  {
   "attachments": {},
   "cell_type": "markdown",
   "id": "e6036ce9",
   "metadata": {},
   "source": [
    "![Figure 1. Three layer MLP with autorregresive inputs.](imgs_models/mlp.png)"
   ]
  },
  {
   "cell_type": "code",
   "execution_count": null,
   "id": "2508f7a9-1433-4ad8-8f2f-0078c6ed6c3c",
   "metadata": {},
   "outputs": [],
   "source": [
    "#| hide\n",
    "import logging\n",
    "import warnings\n",
    "from fastcore.test import test_eq\n",
    "from nbdev.showdoc import show_doc\n",
    "from neuralforecast.common._model_checks import check_model"
   ]
  },
  {
   "cell_type": "code",
   "execution_count": null,
   "id": "44065066-e72a-431f-938f-1528adef9fe8",
   "metadata": {},
   "outputs": [],
   "source": [
    "#| export\n",
    "import torch\n",
    "import torch.nn as nn\n",
    "\n",
    "from typing import Optional\n",
    "from neuralforecast.losses.pytorch import MAE\n",
    "from neuralforecast.common._base_model import BaseModel"
   ]
  },
  {
   "cell_type": "code",
   "execution_count": null,
   "id": "ce70cd14-ecb1-4205-8511-fecbd26c8408",
   "metadata": {},
   "outputs": [],
   "source": [
    "#| export\n",
    "class MLPMultivariate(BaseModel):\n",
    "    \"\"\" MLPMultivariate\n",
    "\n",
    "    Simple Multi Layer Perceptron architecture (MLP) for multivariate forecasting. \n",
    "    This deep neural network has constant units through its layers, each with\n",
    "    ReLU non-linearities, it is trained using ADAM stochastic gradient descent.\n",
    "    The network accepts static, historic and future exogenous data, flattens \n",
    "    the inputs and learns fully connected relationships against the target variables.\n",
    "\n",
    "    **Parameters:**<br>\n",
    "    `h`: int, forecast horizon.<br>\n",
    "    `input_size`: int, considered autorregresive inputs (lags), y=[1,2,3,4] input_size=2 -> lags=[1,2].<br>\n",
    "    `n_series`: int, number of time-series.<br>\n",
    "    `stat_exog_list`: str list, static exogenous columns.<br>\n",
    "    `hist_exog_list`: str list, historic exogenous columns.<br>\n",
    "    `futr_exog_list`: str list, future exogenous columns.<br>\n",
    "    `n_layers`: int, number of layers for the MLP.<br>\n",
    "    `hidden_size`: int, number of units for each layer of the MLP.<br>\n",
    "    `loss`: PyTorch module, instantiated train loss class from [losses collection](https://nixtla.github.io/neuralforecast/losses.pytorch.html).<br>\n",
    "    `valid_loss`: PyTorch module=`loss`, instantiated valid loss class from [losses collection](https://nixtla.github.io/neuralforecast/losses.pytorch.html).<br>\n",
    "    `max_steps`: int=1000, maximum number of training steps.<br>\n",
    "    `learning_rate`: float=1e-3, Learning rate between (0, 1).<br>\n",
    "    `num_lr_decays`: int=-1, Number of learning rate decays, evenly distributed across max_steps.<br>\n",
    "    `early_stop_patience_steps`: int=-1, Number of validation iterations before early stopping.<br>\n",
    "    `val_check_steps`: int=100, Number of training steps between every validation loss check.<br>\n",
    "    `batch_size`: int=32, number of different series in each batch.<br>\n",
    "    `valid_batch_size`: int=None, number of different series in each validation and test batch, if None uses batch_size.<br>\n",
    "    `windows_batch_size`: int=256, number of windows to sample in each training batch, default uses all.<br>\n",
    "    `inference_windows_batch_size`: int=256, number of windows to sample in each inference batch, -1 uses all.<br>\n",
    "    `start_padding_enabled`: bool=False, if True, the model will pad the time series with zeros at the beginning, by input size.<br>\n",
    "    `step_size`: int=1, step size between each window of temporal data.<br>\n",
    "    `scaler_type`: str='identity', type of scaler for temporal inputs normalization see [temporal scalers](https://nixtla.github.io/neuralforecast/common.scalers.html).<br>\n",
    "    `random_seed`: int=1, random_seed for pytorch initializer and numpy generators.<br>\n",
    "    `num_workers_loader`: int=os.cpu_count(), workers to be used by `TimeSeriesDataLoader`.<br>\n",
    "    `drop_last_loader`: bool=False, if True `TimeSeriesDataLoader` drops last non-full batch.<br>\n",
    "    `alias`: str, optional,  Custom name of the model.<br>\n",
    "    `optimizer`: Subclass of 'torch.optim.Optimizer', optional, user specified optimizer instead of the default choice (Adam).<br>\n",
    "    `optimizer_kwargs`: dict, optional, list of parameters used by the user specified `optimizer`.<br>\n",
    "    `lr_scheduler`: Subclass of 'torch.optim.lr_scheduler.LRScheduler', optional, user specified lr_scheduler instead of the default choice (StepLR).<br>\n",
    "    `lr_scheduler_kwargs`: dict, optional, list of parameters used by the user specified `lr_scheduler`.<br>\n",
    "    `**trainer_kwargs`: int,  keyword trainer arguments inherited from [PyTorch Lighning's trainer](https://pytorch-lightning.readthedocs.io/en/stable/api/pytorch_lightning.trainer.trainer.Trainer.html?highlight=trainer).<br>    \n",
    "    \"\"\"\n",
    "    # Class attributes\n",
    "    EXOGENOUS_FUTR = True\n",
    "    EXOGENOUS_HIST = True\n",
    "    EXOGENOUS_STAT = True    \n",
    "    MULTIVARIATE = True    # If the model produces multivariate forecasts (True) or univariate (False)\n",
    "    RECURRENT = False       # If the model produces forecasts recursively (True) or direct (False)\n",
    "\n",
    "    def __init__(self,\n",
    "                 h,\n",
    "                 input_size,\n",
    "                 n_series,\n",
    "                 futr_exog_list = None,\n",
    "                 hist_exog_list = None,\n",
    "                 stat_exog_list = None,\n",
    "                 exclude_insample_y = False,\n",
    "                 num_layers = 2,\n",
    "                 hidden_size = 1024,\n",
    "                 loss = MAE(),\n",
    "                 valid_loss = None,\n",
    "                 max_steps: int = 1000,\n",
    "                 learning_rate: float = 1e-3,\n",
    "                 num_lr_decays: int = -1,\n",
    "                 early_stop_patience_steps: int =-1,\n",
    "                 val_check_steps: int = 100,\n",
    "                 batch_size: int = 32,\n",
    "                 valid_batch_size: Optional[int] = None,\n",
    "                 windows_batch_size = 256,\n",
    "                 inference_windows_batch_size = 256,\n",
    "                 start_padding_enabled = False,\n",
    "                 step_size: int = 1,\n",
    "                 scaler_type: str = 'identity',\n",
    "                 random_seed: int = 1,\n",
    "                 num_workers_loader: int = 0,\n",
    "                 drop_last_loader: bool = False,\n",
    "                 optimizer = None,\n",
    "                 optimizer_kwargs = None,\n",
    "                 lr_scheduler = None,\n",
    "                 lr_scheduler_kwargs = None,\n",
    "                 **trainer_kwargs):\n",
    "\n",
    "        # Inherit BaseMultivariate class\n",
    "        super(MLPMultivariate, self).__init__(h=h,\n",
    "                                  input_size=input_size,\n",
    "                                  n_series=n_series,\n",
    "                                  futr_exog_list=futr_exog_list,\n",
    "                                  hist_exog_list=hist_exog_list,\n",
    "                                  stat_exog_list=stat_exog_list,\n",
    "                                  exclude_insample_y = exclude_insample_y,\n",
    "                                  loss=loss,\n",
    "                                  valid_loss=valid_loss,\n",
    "                                  max_steps=max_steps,\n",
    "                                  learning_rate=learning_rate,\n",
    "                                  num_lr_decays=num_lr_decays,\n",
    "                                  early_stop_patience_steps=early_stop_patience_steps,\n",
    "                                  val_check_steps=val_check_steps,\n",
    "                                  batch_size=batch_size,\n",
    "                                  valid_batch_size=valid_batch_size,\n",
    "                                  windows_batch_size=windows_batch_size,\n",
    "                                  inference_windows_batch_size=inference_windows_batch_size,\n",
    "                                  start_padding_enabled=start_padding_enabled,\n",
    "                                  step_size=step_size,\n",
    "                                  scaler_type=scaler_type,\n",
    "                                  num_workers_loader=num_workers_loader,\n",
    "                                  drop_last_loader=drop_last_loader,\n",
    "                                  random_seed=random_seed,\n",
    "                                  optimizer=optimizer,\n",
    "                                  optimizer_kwargs=optimizer_kwargs,\n",
    "                                  lr_scheduler=lr_scheduler,\n",
    "                                  lr_scheduler_kwargs=lr_scheduler_kwargs,\n",
    "                                  **trainer_kwargs)\n",
    "\n",
    "        # Architecture\n",
    "        self.num_layers = num_layers\n",
    "        self.hidden_size = hidden_size\n",
    "\n",
    "        input_size_first_layer = n_series * (input_size + self.hist_exog_size * input_size + \\\n",
    "                                 self.futr_exog_size*(input_size + h) + self.stat_exog_size)\n",
    "\n",
    "        # MultiLayer Perceptron\n",
    "        layers = [nn.Linear(in_features=input_size_first_layer, out_features=hidden_size)]\n",
    "        for i in range(num_layers - 1):\n",
    "            layers += [nn.Linear(in_features=hidden_size, out_features=hidden_size)]\n",
    "        self.mlp = nn.ModuleList(layers)\n",
    "\n",
    "        # Adapter with Loss dependent dimensions\n",
    "        self.out = nn.Linear(in_features=hidden_size, \n",
    "                             out_features=h * self.loss.outputsize_multiplier * n_series)\n",
    "\n",
    "    def forward(self, windows_batch):\n",
    "\n",
    "        # Parse windows_batch\n",
    "        x             = windows_batch['insample_y']             #   [batch_size (B), input_size (L), n_series (N)]\n",
    "        hist_exog     = windows_batch['hist_exog']              #   [B, hist_exog_size (X), L, N]\n",
    "        futr_exog     = windows_batch['futr_exog']              #   [B, futr_exog_size (F), L + h, N]\n",
    "        stat_exog     = windows_batch['stat_exog']              #   [N, stat_exog_size (S)]\n",
    "\n",
    "        # Flatten MLP inputs [B, C, L+H, N] -> [B, C * (L+H) * N]\n",
    "        # Contatenate [ Y^1_t, ..., Y^N_t | X^1_{t-L},..., X^1_{t}, ..., X^N_{t} | F^1_{t-L},..., F^1_{t+H}, ...., F^N_{t+H} | S^1, ..., S^N ]\n",
    "        batch_size = x.shape[0]\n",
    "        x = x.reshape(batch_size, -1)\n",
    "        if self.hist_exog_size > 0:\n",
    "            x = torch.cat(( x, hist_exog.reshape(batch_size, -1) ), dim=1)\n",
    "\n",
    "        if self.futr_exog_size > 0:\n",
    "            x = torch.cat(( x, futr_exog.reshape(batch_size, -1) ), dim=1)\n",
    "\n",
    "        if self.stat_exog_size > 0:\n",
    "            stat_exog = stat_exog.reshape(-1)                   #   [N, S] -> [N * S]\n",
    "            stat_exog = stat_exog.unsqueeze(0)\\\n",
    "                                 .repeat(batch_size, \n",
<<<<<<< HEAD
    "                                         1)                     #   [N * S] -> [B, N * S]\n",
    "            x = torch.cat(( x, stat_exog), dim=1)\n",
=======
    "                                         1)                     #   [N * S] -> [B, N * S]            \n",
    "            x = torch.cat((x, stat_exog), dim=1)\n",
>>>>>>> 170f9734
    "\n",
    "        for layer in self.mlp:\n",
    "             x = torch.relu(layer(x))\n",
    "        x = self.out(x)\n",
    "        \n",
    "        forecast = x.reshape(batch_size, self.h, -1)\n",
    "\n",
    "        return forecast"
   ]
  },
  {
   "cell_type": "code",
   "execution_count": null,
   "id": "cfc06a06",
   "metadata": {},
   "outputs": [],
   "source": [
    "show_doc(MLPMultivariate)"
   ]
  },
  {
   "cell_type": "code",
   "execution_count": null,
   "id": "2a23696b",
   "metadata": {},
   "outputs": [],
   "source": [
    "show_doc(MLPMultivariate.fit, name='MLPMultivariate.fit')"
   ]
  },
  {
   "cell_type": "code",
   "execution_count": null,
   "id": "f8475d33",
   "metadata": {},
   "outputs": [],
   "source": [
    "show_doc(MLPMultivariate.predict, name='MLPMultivariate.predict')"
   ]
  },
  {
   "cell_type": "code",
   "execution_count": null,
   "id": "6c22db80",
   "metadata": {},
   "outputs": [],
   "source": [
    "#| hide\n",
    "# Unit tests for models\n",
    "logging.getLogger(\"pytorch_lightning\").setLevel(logging.ERROR)\n",
    "logging.getLogger(\"lightning_fabric\").setLevel(logging.ERROR)\n",
    "with warnings.catch_warnings():\n",
    "    warnings.simplefilter(\"ignore\")\n",
    "    check_model(MLPMultivariate, [\"airpassengers\"])"
   ]
  },
  {
   "cell_type": "markdown",
   "id": "0c3e4e0f",
   "metadata": {},
   "source": [
    "## Usage Example"
   ]
  },
  {
   "cell_type": "code",
   "execution_count": null,
   "id": "72b60ba0",
   "metadata": {},
   "outputs": [],
   "source": [
    "#| eval: false\n",
    "import pandas as pd\n",
    "import matplotlib.pyplot as plt\n",
    "\n",
    "from neuralforecast import NeuralForecast\n",
    "from neuralforecast.models import MLPMultivariate\n",
    "from neuralforecast.losses.pytorch import MAE\n",
    "from neuralforecast.utils import AirPassengersPanel, AirPassengersStatic\n",
    "\n",
    "Y_train_df = AirPassengersPanel[AirPassengersPanel.ds<AirPassengersPanel['ds'].values[-12]] # 132 train\n",
    "Y_test_df = AirPassengersPanel[AirPassengersPanel.ds>=AirPassengersPanel['ds'].values[-12]].reset_index(drop=True) # 12 test\n",
    "\n",
    "model = MLPMultivariate(h=12, \n",
    "            input_size=24,\n",
    "            n_series=2,\n",
    "            stat_exog_list=['airline1'],\n",
    "            futr_exog_list=['trend'],            \n",
    "            loss = MAE(),\n",
    "            scaler_type='robust',\n",
    "            learning_rate=1e-3,\n",
    "            stat_exog_list=['airline1'],\n",
    "            max_steps=200,\n",
    "            val_check_steps=10,\n",
    "            early_stop_patience_steps=2)\n",
    "\n",
    "fcst = NeuralForecast(\n",
    "    models=[model],\n",
    "    freq='M'\n",
    ")\n",
    "fcst.fit(df=Y_train_df, static_df=AirPassengersStatic, val_size=12)\n",
    "forecasts = fcst.predict(futr_df=Y_test_df)\n",
    "\n",
    "# Plot predictions\n",
    "Y_hat_df = forecasts.reset_index(drop=False).drop(columns=['unique_id','ds'])\n",
    "plot_df = pd.concat([Y_test_df, Y_hat_df], axis=1)\n",
    "plot_df = pd.concat([Y_train_df, plot_df])\n",
    "\n",
    "plot_df = plot_df[plot_df.unique_id=='Airline1'].drop('unique_id', axis=1)\n",
    "plt.plot(plot_df['ds'], plot_df['y'], c='black', label='True')\n",
    "plt.plot(plot_df['ds'], plot_df['MLPMultivariate'], c='blue', label='median')\n",
    "plt.grid()\n",
    "plt.legend()\n",
    "plt.plot()"
   ]
  }
 ],
 "metadata": {
  "kernelspec": {
   "display_name": "python3",
   "language": "python",
   "name": "python3"
  }
 },
 "nbformat": 4,
 "nbformat_minor": 5
}<|MERGE_RESOLUTION|>--- conflicted
+++ resolved
@@ -232,13 +232,8 @@
     "            stat_exog = stat_exog.reshape(-1)                   #   [N, S] -> [N * S]\n",
     "            stat_exog = stat_exog.unsqueeze(0)\\\n",
     "                                 .repeat(batch_size, \n",
-<<<<<<< HEAD
-    "                                         1)                     #   [N * S] -> [B, N * S]\n",
-    "            x = torch.cat(( x, stat_exog), dim=1)\n",
-=======
     "                                         1)                     #   [N * S] -> [B, N * S]            \n",
     "            x = torch.cat((x, stat_exog), dim=1)\n",
->>>>>>> 170f9734
     "\n",
     "        for layer in self.mlp:\n",
     "             x = torch.relu(layer(x))\n",
