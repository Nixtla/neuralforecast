--- conflicted
+++ resolved
@@ -310,15 +310,10 @@
    "metadata": {},
    "outputs": [],
    "source": [
-<<<<<<< HEAD
-=======
-    "#| eval: false\n",
->>>>>>> b9e1c8e2
     "import pandas as pd\n",
     "import matplotlib.pyplot as plt\n",
     "\n",
     "from neuralforecast import NeuralForecast\n",
-<<<<<<< HEAD
     "from neuralforecast.utils import AirPassengersPanel, AirPassengersStatic, augment_calendar_df"
    ]
   },
@@ -328,11 +323,6 @@
    "metadata": {},
    "outputs": [],
    "source": [
-=======
-    "from neuralforecast.models import DLinear\n",
-    "from neuralforecast.utils import AirPassengersPanel, AirPassengersStatic, augment_calendar_df\n",
-    "\n",
->>>>>>> b9e1c8e2
     "AirPassengersPanel, calendar_cols = augment_calendar_df(df=AirPassengersPanel, freq='M')\n",
     "\n",
     "Y_train_df = AirPassengersPanel[AirPassengersPanel.ds<AirPassengersPanel['ds'].values[-12]] # 132 train\n",
